use std::{
    collections::BTreeMap,
<<<<<<< HEAD
    sync::{
        atomic::{AtomicI32, Ordering},
        OnceLock,
    },
=======
    pin::Pin,
    sync::{Arc, OnceLock},
>>>>>>> f7020ba0
    time::{Duration, Instant},
};

use reqwest::Response;
use tokio::{
    fs::File,
    io::{AsyncWriteExt, BufWriter},
    spawn,
    sync::{broadcast, oneshot},
    task::{yield_now, JoinHandle},
    time::sleep,
};
use tracing::instrument;

<<<<<<< HEAD
use crate::{dataset::Dataset, distribution::Distribution, scale_event::ScaleEvent};
=======
use crate::{
    dataset::LLMTrace, distribution::Distribution, protocols::LLMApi, token_sampler::TokenSampler,
};
>>>>>>> f7020ba0

pub struct IntervalGenerator {
    distribution: Box<dyn Distribution>,
}

impl IntervalGenerator {
    pub fn new<D: Distribution + 'static>(distribution: D) -> Self {
        Self {
            distribution: Box::new(distribution),
        }
    }

    pub fn interval_in_millis(&self) -> f64 {
        self.distribution.generate()
    }
}

/// Create a new interval generator with a gamma distribution.
///
/// `request_rate`: how many requests per second
pub fn create_gamma_interval_generator(request_rate: f64, cv: f64) -> IntervalGenerator {
    let mean = 1000.0 / request_rate;
    let distribution = crate::distribution::gamma::Gamma::new(mean, cv);
    IntervalGenerator::new(distribution)
}

#[allow(dead_code)]
async fn request(endpoint: &str, json_body: String) -> Result<Response, reqwest::Error> {
    Ok(reqwest::Client::builder()
        .no_proxy()
        .build()?
        .post(endpoint)
        .body(json_body)
        .header("Content-Type", "application/json")
        .send()
        .await?)
}

#[allow(dead_code)]
async fn request_with_timeout(
    endpoint: &str,
    json_body: String,
    timeout: Duration,
) -> Result<Response, reqwest::Error> {
    Ok(reqwest::Client::builder()
        .no_proxy()
        .timeout(timeout)
        .build()?
        .post(endpoint)
        .body(json_body)
        .header("Content-Type", "application/json")
        .send()
        .await?)
}

async fn wait_all(response_receiver: flume::Receiver<JoinHandle<()>>) {
    while let Ok(handle) = response_receiver.recv_async().await {
        handle.await.unwrap();
    }
}

/// Send requests in the open loop way.
///
/// Note:
/// - Intervals between requests are randomly generated.
/// - Use [`spawn_request_loop_with_timestamp`] instead if you want to control the intervals.
///
/// Await on the returned handle to wait for the loop to finish.
<<<<<<< HEAD
pub fn spawn_request_loop(
    endpoint: String,
    endpoints: Option<Vec<String>>,
    dataset: Dataset,
    prefill_only: bool,
    truncate: Option<u64>,
    protocol: Box<dyn crate::protocols::Protocol + Send>,
=======
pub fn spawn_request_loop<A: 'static + LLMApi + Send>(
    endpoint: String,
    dataset: Arc<Pin<Box<dyn LLMTrace>>>, // Dataset is pinned on the heap
    token_sampler: Arc<TokenSampler>,
    llm_api: A,
>>>>>>> f7020ba0
    interval_generator: IntervalGenerator,
    response_sender: flume::Sender<BTreeMap<String, String>>,
    mut stopped: oneshot::Receiver<()>,
) -> JoinHandle<Result<(), i32>> {
    static BASETIME: OnceLock<Instant> = OnceLock::new();
    BASETIME.get_or_init(|| Instant::now());

    fn get_timestamp() -> u64 {
        BASETIME.get().unwrap().elapsed().as_millis() as u64
    }

    let parse_response = protocol.parse_response();

    let (tx, rx) = flume::unbounded();
    let handle = spawn(async move {
        wait_all(rx).await;
        Ok(())
    });

    spawn(async move {
<<<<<<< HEAD
        let mut timestamp = get_timestamp();
        let mut count = 0u64;
        loop {
            count += 1;
            if stopped.try_recv().is_ok() {
                break;
            }

            let endpoint = match cfg!(feature = "bypass_router") {
                false => Some(endpoint.clone()),
                true => endpoints
                    .as_ref()
                    .and_then(|vec| vec.get(count as usize % vec.len()).cloned()),
            }
            .clone();
            assert!(endpoint.is_some());
            let (input_length, output_length) = dataset.next_request(prefill_only, truncate);
            let json_body = protocol.request_json_body(input_length, output_length);
=======
        let data_iter = dataset.iter();
        for data_inner in data_iter {
            if stopped.try_recv().is_ok() {
                break;
            }
            // data to move into closure
            let dataset = dataset.clone();
            let ts = token_sampler.clone();
            let endpoint = endpoint.clone();
>>>>>>> f7020ba0
            let response_sender = response_sender.clone();
            let tmp = data_inner as usize;
            // parse in another coroutine
            let request_handle = spawn(async move {
<<<<<<< HEAD
                let s_time = get_timestamp();
                if let Ok(response) = request_with_timeout(
                    endpoint.unwrap().as_str(),
                    json_body.to_string(),
                    Duration::from_secs(180.max((output_length as f64 * 0.4) as u64)),
                )
                .await
                {
                    let e_time = get_timestamp();
                    let mut metrics = parse_response(response);
                    metrics.insert("s_time".to_string(), s_time.to_string());
                    metrics.insert("e_time".to_string(), e_time.to_string());
                    metrics.insert("input_length".to_string(), input_length.to_string());
                    metrics.insert("output_length".to_string(), output_length.to_string());
                    response_sender.send(metrics).unwrap();
                } else {
                    tracing::error!(
                        "Request {} failed with input {} output {}",
                        count,
                        input_length,
                        output_length
                    );
                }
=======
                let (prompt, output_length) = dataset.inflate(tmp as *const u8, ts.as_ref());
                let json_body = llm_api.request_json_body(prompt, output_length);

                let s_time = BASETIME.get().unwrap().elapsed().as_millis() as u64;
                let response = request(endpoint.as_str(), json_body.to_string()).await;
                let e_time = BASETIME.get().unwrap().elapsed().as_millis() as u64;

                let mut metrics = A::parse_response(response);
                metrics.insert("s_time".to_string(), s_time.to_string());
                metrics.insert("e_time".to_string(), e_time.to_string());

                response_sender.send(metrics).unwrap();
>>>>>>> f7020ba0
            });

            tx.send_async(request_handle).await.unwrap();
            timestamp += interval_generator.interval_in_millis().round() as u64;
            let current_timestamp = get_timestamp();
            if timestamp > current_timestamp + 1 {
                sleep(Duration::from_millis(timestamp - current_timestamp)).await;
            } else {
                yield_now().await;
            }
        }
    });
    handle
}

<<<<<<< HEAD
#[instrument(skip_all)]
pub fn spawn_request_loop_with_timestamp(
    endpoint: String,
    endpoints: Option<Vec<String>>,
    dataset: Dataset,
    prefill_only: bool,
    truncate: Option<u64>,
    protocol: Box<dyn crate::protocols::Protocol + Send>,
    scale_factor: f64,
    response_sender: flume::Sender<BTreeMap<String, String>>,
    scale_events: Option<ScaleEvent>,
    broadcast_tx: broadcast::Sender<()>,
) -> JoinHandle<Result<(), i32>> {
    static BASETIME: OnceLock<Instant> = OnceLock::new();
    static RETURNCODE: AtomicI32 = AtomicI32::new(0);
    BASETIME.get_or_init(|| Instant::now());
    fn get_timestamp() -> u64 {
        BASETIME.get().unwrap().elapsed().as_millis() as u64
    }

    let parse_response = protocol.parse_response();

    let rr = dataset.request_rate();
    println!("Origin request rate: {:.3} req/s", rr);
    println!("Scaled request rate: {:.3} req/s", rr * scale_factor);

    let (tx, rx) = flume::unbounded();
    let handle = spawn(async move {
        wait_all(rx).await;
        let a = RETURNCODE.load(Ordering::Relaxed);
        if a == 0 {
            Ok(())
        } else {
            Err(a)
        }
    });
    let mut scale_rx = broadcast_tx.subscribe();
    let mut gen_rx = broadcast_tx.subscribe();
    let new_endpoint = endpoint.clone();

    if scale_events.is_some() {
        spawn(async move {
            loop {
                if scale_rx.try_recv().is_ok() {
                    break;
                }
                let scale_endpoint = new_endpoint
                    .clone()
                    .split('/')
                    .take(3)
                    .collect::<Vec<&str>>()
                    .join("/")
                    + "/modify_cluster_state";
                let current_timestamp = get_timestamp();
                let (ts, src, dst, event_type) =
                    scale_events.as_ref().unwrap().next_event_with_timestamp();
                let next_timestamp = (ts as f64 / scale_factor) as u64;

                if next_timestamp > current_timestamp + 1 {
                    sleep(Duration::from_millis(next_timestamp - current_timestamp)).await;
                } else {
                    yield_now().await;
                }
                let json_body = scale_events
                    .as_ref()
                    .unwrap()
                    .request_json_body(src, dst, event_type);
                spawn(async move {
                    if let Err(_) = request_with_timeout(
                        scale_endpoint.as_str(),
                        json_body.to_string(),
                        Duration::from_secs(10),
                    )
                    .await
                    {
                        RETURNCODE.store(-1, Ordering::Relaxed);
                        tracing::error!(
                            "Scale request failed with src {} dst {} event_type {:?}",
                            src,
                            dst,
                            event_type
                        );
                    }
                });
            }
        });
    }
    spawn(async move {
        let mut count = 0u64;
        loop {
            count += 1;
            if gen_rx.try_recv().is_ok() {
                break;
            }

            // Get next request and its timestamp
            let endpoint = match cfg!(feature = "bypass_router") {
                false => Some(endpoint.clone()),
                true => endpoints
                    .as_ref()
                    .and_then(|vec| vec.get(count as usize % vec.len()).cloned()),
            };
            assert!(endpoint.is_some());

            let current_timestamp = get_timestamp();
            let (ts, input_length, output_length) =
                dataset.next_request_with_timestamp(prefill_only, truncate);
            let next_timestamp = (ts as f64 / scale_factor) as u64;

            if next_timestamp > current_timestamp + 1 {
                sleep(Duration::from_millis(next_timestamp - current_timestamp)).await;
            } else {
                yield_now().await;
            }

            let json_body = protocol.request_json_body(input_length, output_length);
            let response_sender = response_sender.clone();
            let request_handle = spawn(async move {
                let s_time = get_timestamp();
                if let Ok(response) = request_with_timeout(
                    endpoint.unwrap().as_str(),
                    json_body.to_string(),
                    Duration::from_secs(15 + output_length),
                )
                .await
                {
                    let e_time = get_timestamp();
                    let mut metrics = parse_response(response);
                    metrics.insert("s_time".to_string(), s_time.to_string());
                    metrics.insert("e_time".to_string(), e_time.to_string());
                    metrics.insert("input_length".to_string(), input_length.to_string());
                    metrics.insert("output_length".to_string(), output_length.to_string());
                    response_sender.send(metrics).unwrap();
                } else {
                    RETURNCODE.store(-1, Ordering::Relaxed);
                    tracing::error!(
                        "Request {} failed with input {} output {}",
                        count,
                        input_length,
                        output_length
                    );
                }
            });

            tx.send_async(request_handle).await.unwrap();
        }
    });
    handle
=======
pub async fn request_loop_with_timestamp<P: LLMApi>() {
    unimplemented!("request_loop_with_timestamp");
>>>>>>> f7020ba0
}

/// The report loop writes the metrics to a file in JSONL format.
///
/// Report loop exits when the response receiver is closed.
pub async fn report_loop(
    mut output_jsonl_file: File,
    response_receiver: flume::Receiver<BTreeMap<String, String>>,
) {
    let mut buf_writer = BufWriter::new(&mut output_jsonl_file);
    while let Ok(metrics) = response_receiver.recv_async().await {
        let line = serde_json::to_string(&metrics).unwrap();
        buf_writer.write_all(line.as_bytes()).await.unwrap();
        buf_writer.write_all(b"\n").await.unwrap();
        buf_writer.flush().await.unwrap();
    }
}

#[cfg(test)]
mod tests {
    use super::*;

    #[test]
    fn test_serde_json() {
        let mut map = BTreeMap::new();
        map.insert("a", "a");
        map.insert("b", "a");
        map.insert("c", "a");
        map.insert("d", "a");
        map.insert("e", "a");
        map.insert("f", "a");
        let line = serde_json::to_string(&map).unwrap();
        println!("{}", line);
    }
}<|MERGE_RESOLUTION|>--- conflicted
+++ resolved
@@ -1,14 +1,11 @@
 use std::{
     collections::BTreeMap,
-<<<<<<< HEAD
     sync::{
+        Arc,
         atomic::{AtomicI32, Ordering},
         OnceLock,
     },
-=======
     pin::Pin,
-    sync::{Arc, OnceLock},
->>>>>>> f7020ba0
     time::{Duration, Instant},
 };
 
@@ -23,13 +20,9 @@
 };
 use tracing::instrument;
 
-<<<<<<< HEAD
-use crate::{dataset::Dataset, distribution::Distribution, scale_event::ScaleEvent};
-=======
 use crate::{
-    dataset::LLMTrace, distribution::Distribution, protocols::LLMApi, token_sampler::TokenSampler,
+    dataset::LLMTrace, distribution::Distribution, apis::LLMApi, token_sampler::TokenSampler,
 };
->>>>>>> f7020ba0
 
 pub struct IntervalGenerator {
     distribution: Box<dyn Distribution>,
@@ -98,21 +91,12 @@
 /// - Use [`spawn_request_loop_with_timestamp`] instead if you want to control the intervals.
 ///
 /// Await on the returned handle to wait for the loop to finish.
-<<<<<<< HEAD
-pub fn spawn_request_loop(
+pub fn spawn_request_loop<A: 'static + LLMApi + Send>(
     endpoint: String,
-    endpoints: Option<Vec<String>>,
-    dataset: Dataset,
+    dataset: Arc<Pin<Box<dyn LLMTrace>>>,
     prefill_only: bool,
     truncate: Option<u64>,
-    protocol: Box<dyn crate::protocols::Protocol + Send>,
-=======
-pub fn spawn_request_loop<A: 'static + LLMApi + Send>(
-    endpoint: String,
-    dataset: Arc<Pin<Box<dyn LLMTrace>>>, // Dataset is pinned on the heap
-    token_sampler: Arc<TokenSampler>,
     llm_api: A,
->>>>>>> f7020ba0
     interval_generator: IntervalGenerator,
     response_sender: flume::Sender<BTreeMap<String, String>>,
     mut stopped: oneshot::Receiver<()>,
@@ -124,8 +108,6 @@
         BASETIME.get().unwrap().elapsed().as_millis() as u64
     }
 
-    let parse_response = protocol.parse_response();
-
     let (tx, rx) = flume::unbounded();
     let handle = spawn(async move {
         wait_all(rx).await;
@@ -133,26 +115,7 @@
     });
 
     spawn(async move {
-<<<<<<< HEAD
         let mut timestamp = get_timestamp();
-        let mut count = 0u64;
-        loop {
-            count += 1;
-            if stopped.try_recv().is_ok() {
-                break;
-            }
-
-            let endpoint = match cfg!(feature = "bypass_router") {
-                false => Some(endpoint.clone()),
-                true => endpoints
-                    .as_ref()
-                    .and_then(|vec| vec.get(count as usize % vec.len()).cloned()),
-            }
-            .clone();
-            assert!(endpoint.is_some());
-            let (input_length, output_length) = dataset.next_request(prefill_only, truncate);
-            let json_body = protocol.request_json_body(input_length, output_length);
-=======
         let data_iter = dataset.iter();
         for data_inner in data_iter {
             if stopped.try_recv().is_ok() {
@@ -162,28 +125,31 @@
             let dataset = dataset.clone();
             let ts = token_sampler.clone();
             let endpoint = endpoint.clone();
->>>>>>> f7020ba0
             let response_sender = response_sender.clone();
             let tmp = data_inner as usize;
             // parse in another coroutine
             let request_handle = spawn(async move {
-<<<<<<< HEAD
+                let (prompt, output_length) = dataset.inflate(tmp as *const u8, ts.as_ref());
+                let json_body = llm_api.request_json_body(prompt, output_length);
                 let s_time = get_timestamp();
                 if let Ok(response) = request_with_timeout(
-                    endpoint.unwrap().as_str(),
+                    endpoint.as_str(),
                     json_body.to_string(),
                     Duration::from_secs(180.max((output_length as f64 * 0.4) as u64)),
                 )
                 .await
                 {
                     let e_time = get_timestamp();
+
                     let mut metrics = parse_response(response);
                     metrics.insert("s_time".to_string(), s_time.to_string());
                     metrics.insert("e_time".to_string(), e_time.to_string());
                     metrics.insert("input_length".to_string(), input_length.to_string());
                     metrics.insert("output_length".to_string(), output_length.to_string());
+
                     response_sender.send(metrics).unwrap();
                 } else {
+                    todo!("match error type!");
                     tracing::error!(
                         "Request {} failed with input {} output {}",
                         count,
@@ -191,20 +157,6 @@
                         output_length
                     );
                 }
-=======
-                let (prompt, output_length) = dataset.inflate(tmp as *const u8, ts.as_ref());
-                let json_body = llm_api.request_json_body(prompt, output_length);
-
-                let s_time = BASETIME.get().unwrap().elapsed().as_millis() as u64;
-                let response = request(endpoint.as_str(), json_body.to_string()).await;
-                let e_time = BASETIME.get().unwrap().elapsed().as_millis() as u64;
-
-                let mut metrics = A::parse_response(response);
-                metrics.insert("s_time".to_string(), s_time.to_string());
-                metrics.insert("e_time".to_string(), e_time.to_string());
-
-                response_sender.send(metrics).unwrap();
->>>>>>> f7020ba0
             });
 
             tx.send_async(request_handle).await.unwrap();
@@ -220,15 +172,13 @@
     handle
 }
 
-<<<<<<< HEAD
 #[instrument(skip_all)]
 pub fn spawn_request_loop_with_timestamp(
     endpoint: String,
-    endpoints: Option<Vec<String>>,
     dataset: Dataset,
     prefill_only: bool,
     truncate: Option<u64>,
-    protocol: Box<dyn crate::protocols::Protocol + Send>,
+    protocol: Box<dyn crate::apis::Protocol + Send>,
     scale_factor: f64,
     response_sender: flume::Sender<BTreeMap<String, String>>,
     scale_events: Option<ScaleEvent>,
@@ -261,53 +211,7 @@
     let mut gen_rx = broadcast_tx.subscribe();
     let new_endpoint = endpoint.clone();
 
-    if scale_events.is_some() {
-        spawn(async move {
-            loop {
-                if scale_rx.try_recv().is_ok() {
-                    break;
-                }
-                let scale_endpoint = new_endpoint
-                    .clone()
-                    .split('/')
-                    .take(3)
-                    .collect::<Vec<&str>>()
-                    .join("/")
-                    + "/modify_cluster_state";
-                let current_timestamp = get_timestamp();
-                let (ts, src, dst, event_type) =
-                    scale_events.as_ref().unwrap().next_event_with_timestamp();
-                let next_timestamp = (ts as f64 / scale_factor) as u64;
-
-                if next_timestamp > current_timestamp + 1 {
-                    sleep(Duration::from_millis(next_timestamp - current_timestamp)).await;
-                } else {
-                    yield_now().await;
-                }
-                let json_body = scale_events
-                    .as_ref()
-                    .unwrap()
-                    .request_json_body(src, dst, event_type);
-                spawn(async move {
-                    if let Err(_) = request_with_timeout(
-                        scale_endpoint.as_str(),
-                        json_body.to_string(),
-                        Duration::from_secs(10),
-                    )
-                    .await
-                    {
-                        RETURNCODE.store(-1, Ordering::Relaxed);
-                        tracing::error!(
-                            "Scale request failed with src {} dst {} event_type {:?}",
-                            src,
-                            dst,
-                            event_type
-                        );
-                    }
-                });
-            }
-        });
-    }
+    todo!("Use new dataset API!");
     spawn(async move {
         let mut count = 0u64;
         loop {
@@ -369,10 +273,6 @@
         }
     });
     handle
-=======
-pub async fn request_loop_with_timestamp<P: LLMApi>() {
-    unimplemented!("request_loop_with_timestamp");
->>>>>>> f7020ba0
 }
 
 /// The report loop writes the metrics to a file in JSONL format.
