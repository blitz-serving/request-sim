--- conflicted
+++ resolved
@@ -65,7 +65,6 @@
                     .to_string();
                 map.insert("inference_time".to_string(), inference_time);
 
-<<<<<<< HEAD
                 let max_time_between_tokens = response
                     .headers()
                     .get("x-max-time-between-tokens")
@@ -77,75 +76,62 @@
                     "max_time_between_tokens".to_string(),
                     max_time_between_tokens,
                 );
+
+                let avg_tbt = response
+                    .headers()
+                    .get("x-avg-time-between-tokens")
+                    .unwrap()
+                    .to_str()
+                    .unwrap()
+                    .to_string();
+                map.insert("avg_time_between_tokens".to_string(), avg_tbt);
+
+                let p99_tbt = response
+                    .headers()
+                    .get("x-p99-time-between-tokens")
+                    .unwrap()
+                    .to_str()
+                    .unwrap()
+                    .to_string();
+                map.insert("p99_time_between_tokens".to_string(), p99_tbt);
+
+                let p95_tbt = response
+                    .headers()
+                    .get("x-p95-time-between-tokens")
+                    .unwrap()
+                    .to_str()
+                    .unwrap()
+                    .to_string();
+                map.insert("p95_time_between_tokens".to_string(), p95_tbt);
+
+                let p90_tbt = response
+                    .headers()
+                    .get("x-p90-time-between-tokens")
+                    .unwrap()
+                    .to_str()
+                    .unwrap()
+                    .to_string();
+                map.insert("p90_time_between_tokens".to_string(), p90_tbt);
+
+                let input_length = response
+                    .headers()
+                    .get("x-input-length")
+                    .unwrap()
+                    .to_str()
+                    .unwrap()
+                    .to_string();
+                map.insert("input_length".to_string(), input_length);
+
+                let output_length = response
+                    .headers()
+                    .get("x-output-length")
+                    .unwrap()
+                    .to_str()
+                    .unwrap()
+                    .to_string();
+                map.insert("output_length".to_string(), output_length);
             }
             map
-=======
-            let max_time_between_tokens = response
-                .headers()
-                .get("x-max-time-between-tokens")
-                .unwrap()
-                .to_str()
-                .unwrap()
-                .to_string();
-            map.insert(
-                "max_time_between_tokens".to_string(),
-                max_time_between_tokens,
-            );
-
-            let avg_tbt = response
-                .headers()
-                .get("x-avg-time-between-tokens")
-                .unwrap()
-                .to_str()
-                .unwrap()
-                .to_string();
-            map.insert("avg_time_between_tokens".to_string(), avg_tbt);
-
-            let p99_tbt = response
-                .headers()
-                .get("x-p99-time-between-tokens")
-                .unwrap()
-                .to_str()
-                .unwrap()
-                .to_string();
-            map.insert("p99_time_between_tokens".to_string(), p99_tbt);
-
-            let p95_tbt = response
-                .headers()
-                .get("x-p95-time-between-tokens")
-                .unwrap()
-                .to_str()
-                .unwrap()
-                .to_string();
-            map.insert("p95_time_between_tokens".to_string(), p95_tbt);
-
-            let p90_tbt = response
-                .headers()
-                .get("x-p90-time-between-tokens")
-                .unwrap()
-                .to_str()
-                .unwrap()
-                .to_string();
-            map.insert("p90_time_between_tokens".to_string(), p90_tbt);
-
-            let input_length = response
-                .headers()
-                .get("x-input-length")
-                .unwrap()
-                .to_str()
-                .unwrap()
-                .to_string();
-            map.insert("input_length".to_string(), input_length);
-
-            let output_length = response
-                .headers()
-                .get("x-output-length")
-                .unwrap()
-                .to_str()
-                .unwrap()
-                .to_string();
-            map.insert("output_length".to_string(), output_length);
->>>>>>> 05450aa4
         }
     }
 }
