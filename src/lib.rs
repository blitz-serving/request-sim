pub mod dataset;
pub mod distribution;
pub mod protocols;
pub mod requester;
<<<<<<< HEAD
pub mod scale_event;
=======
pub mod token_sampler;

use core::hint::spin_loop;
use std::sync::atomic::{AtomicBool, AtomicUsize, Ordering};
use std::thread::yield_now;

/// Light weighted spinlock, for extremely short critical section
/// do not abuse it
pub struct SpinLock {
    flag: AtomicBool, // false: unlocked, true: locked
}

unsafe impl Send for SpinLock {}
unsafe impl Sync for SpinLock {}

#[allow(unused)]
impl SpinLock {
    pub const fn new() -> Self {
        Self {
            flag: AtomicBool::new(false),
        }
    }

    /// 阻塞式获取锁（自旋）
    pub fn lock(&self) {
        // test-and-test-and-set + 退避
        let mut spins = 0u32;
        loop {
            // 快路径：先“读”观察是否可能解锁（避免频繁写入导致的总线抖动）
            while self.flag.load(Ordering::Relaxed) {
                // 小退避：短自旋
                spins = backoff(spins);
            }

            // 真正尝试：CAS 抢锁
            match self.flag.compare_exchange(
                false,
                true,
                Ordering::Acquire, // 成功获取，建立 Acquire 栅栏
                Ordering::Relaxed, // 失败分支可用 Relaxed
            ) {
                Ok(_) => break,
                Err(_) => {
                    // 失败则继续退避
                    spins = backoff(spins);
                }
            }
        }
    }

    #[inline]
    fn unlock(&self) {
        // 释放锁：Release 保证写入 data 对后继获取者可见
        self.flag.store(false, Ordering::Release);
    }
}

/// 指数回退：前几次 busy-spin，之后主动让出时间片
#[inline]
fn backoff(spins: u32) -> u32 {
    // 前 64 次：CPU hint
    if spins < 64 {
        spin_loop();
        spins + 1
    } else {
        // 偶尔让出 CPU，避免长期霸占
        if spins & 0xF == 0 {
            // 每 16 次让出一次
            yield_now();
        } else {
            spin_loop();
        }
        spins.saturating_add(1)
    }
}

unsafe impl Send for SpinRwLock {}
unsafe impl Sync for SpinRwLock {}

pub struct SpinRwLock {
    state: AtomicUsize,
}

const USIZE_BITS: u32 = (core::mem::size_of::<usize>() * 8) as u32;
const WRITER_BIT: usize = 1usize << (USIZE_BITS - 1);
const WAITER_BIT: usize = 1usize << (USIZE_BITS - 2);
const READER_MASK: usize = !(WRITER_BIT | WAITER_BIT);

impl SpinRwLock {
    pub const fn new() -> Self {
        Self {
            state: AtomicUsize::new(0),
        }
    }

    /// Get read lock, while writer is priorized
    pub fn read_lock(&self) {
        let mut spins = 0u32;
        loop {
            let s = self.state.load(Ordering::Relaxed);
            if s & (WRITER_BIT | WAITER_BIT) != 0 {
                // can't acquire lock due to writer
                spins += 1;
                backoff(spins);
                continue;
            }
            if self
                .state
                .compare_exchange_weak(
                    s,
                    s + 1,
                    Ordering::Acquire,
                    Ordering::Relaxed,
                )
                .is_ok()
            {
                // acquire read lock, add reader counter
                return;
            }
            // can't acquire lock due to writer
            spins += 1;
            backoff(spins);
        }
    }

    pub fn read_unlock(&self) {
        // sub reader counter
        let prev = self.state.fetch_sub(1, Ordering::Release);
        debug_assert!(prev & READER_MASK >= 1);
    }

    /// Get write lock, while writer is priorized
    pub fn write_lock(&self) {
        let mut spins = 0u32;
        // mark self as waiter
        loop {
            let s = self.state.load(Ordering::Relaxed);
            if s & WAITER_BIT == 0 {
                if self
                    .state
                    .compare_exchange_weak(
                        s,
                        s | WAITER_BIT,
                        Ordering::Acquire,
                        Ordering::Relaxed,
                    )
                    .is_ok()
                {
                    // self is the waiter now
                    break;
                }
            } else {
                // other writer is the waiter, wait for write lock
                spins += 1;
                backoff(spins);
            }
        }

        let mut spins = 0u32;
        loop {
            let s = self.state.load(Ordering::Relaxed);
            if s & READER_MASK == 0 && s & WRITER_BIT == 0 {
                // precond: self is the write lock waiter
                // no readers hold lock, no writer holds lock
                if self
                    .state
                    .compare_exchange(
                        WAITER_BIT,
                        WRITER_BIT,
                        Ordering::Acquire,
                        Ordering::Relaxed,
                    )
                    .is_ok()
                {
                    // acquire writer lock, set writer bit
                    return;
                }
            }
            spins += 1;
            backoff(spins);
        }
    }

    pub fn write_unlock(&self) {
        // clear writer bit
        let prev = self.state.swap(0, Ordering::Release);
        debug_assert!(prev & WRITER_BIT != 0);
    }
}
>>>>>>> f7020ba0
<|MERGE_RESOLUTION|>--- conflicted
+++ resolved
@@ -1,10 +1,7 @@
 pub mod dataset;
 pub mod distribution;
-pub mod protocols;
+pub mod apis;
 pub mod requester;
-<<<<<<< HEAD
-pub mod scale_event;
-=======
 pub mod token_sampler;
 
 use core::hint::spin_loop;
@@ -193,5 +190,4 @@
         let prev = self.state.swap(0, Ordering::Release);
         debug_assert!(prev & WRITER_BIT != 0);
     }
-}
->>>>>>> f7020ba0
+}