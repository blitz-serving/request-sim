use std::{
    cell::UnsafeCell,
    collections::HashMap,
    fs::File,
    io::{BufRead, BufReader},
    mem,
    sync::atomic::{AtomicUsize, Ordering},
};

<<<<<<< HEAD
use chrono::NaiveDateTime;
use rand::seq::SliceRandom;
use regex::Regex;

pub struct Dataset {
    dataset_size: usize,

    /// Each request is a tuple of (input_length, output_length).
    requests: Vec<(u64, u64)>,

    timestamps: Vec<u64>,

    /// The time it takes to complete a round of requests in milliseconds.
    round_time: u64,

    next: AtomicUsize,
}

impl Dataset {
    /// If `shuffle` is true, the dataset will be shuffled and the requests returned by [`Self::next_request`] is in random order.
    pub fn load_mooncake_jsonl(path: &str, shuffle: bool) -> Self {
        #[derive(serde::Deserialize)]
        #[allow(dead_code)]
        pub struct MooncakeRecord {
            pub timestamp: u64,
            pub input_length: u64,
            pub output_length: u64,
            pub hash_ids: Vec<u64>,
=======
use crate::{token_sampler::TokenSampler, SpinRwLock};
use serde::{Deserialize, Serialize};

/// jsonl of Bailian
#[derive(Debug, Clone, Serialize, Deserialize)]
pub(crate) struct BailianDataItem {
    pub chat_id: i64,
    pub parent_chat_id: i64,
    pub timestamp: f64,
    pub input_length: u64,
    pub output_length: u64,
    pub r#type: String,
    pub turn: u64,
    pub hash_ids: Vec<u64>,
}

/// jsonl of Mooncake
#[derive(Debug, Clone, Serialize, Deserialize)]
pub(crate) struct MooncakeDataItem {
    pub timestamp: u64,
    pub input_length: u64,
    pub output_length: u64,
    pub hash_ids: Vec<u64>,
}

#[derive(Debug, Clone, Serialize, Deserialize)]
pub(crate) struct AzureDataItem {
    #[serde(rename = "TIMESTAMP")]
    pub timestamp: f32,
    #[serde(rename = "ContextTokens")]
    pub context_tokens: u64,
    #[serde(rename = "GeneratedTokens")]
    pub generated_tokens: u64,
}

pub struct DataIter {
    base: *const u8, // a pinned pointer!
    len: usize,
    sizeof: usize,
    index: AtomicUsize,
}

impl Iterator for DataIter {
    type Item = *const u8;
    fn next(&mut self) -> Option<Self::Item> {
        let i = self.index.fetch_add(1, Ordering::AcqRel);
        if i == self.len {
            // fuse the iterator
            self.index.store(i, Ordering::Release);
            return None;
        }
        Some(unsafe { self.base.add(i * self.sizeof) })
    }
}

unsafe impl Send for DataIter {}
unsafe impl Sync for DataIter {}

pub trait LLMTrace: Send + Sync {
    fn load(&mut self, path: &str);
    fn inflate(&self, item: *const u8, ts: &TokenSampler) -> (String, u64);
    fn iter(&self) -> DataIter;
}

//
// ============== BailianDataset ==============
//
pub struct BailianDataset {
    items: Vec<BailianDataItem>,
    user_prompts: UnsafeCell<HashMap<u64, String>>,
    rwlock: SpinRwLock,
}

impl BailianDataset {
    pub fn new() -> Self {
        Self {
            items: Vec::new(),
            user_prompts: UnsafeCell::new(HashMap::new()),
            rwlock: SpinRwLock::new(),
>>>>>>> f7020ba0
        }
    }
}

<<<<<<< HEAD
        let mut requests = Vec::new();
        let mut timestamps = Vec::new();
=======
unsafe impl Send for BailianDataset {}
unsafe impl Sync for BailianDataset {}
>>>>>>> f7020ba0

impl LLMTrace for BailianDataset {
    fn load(&mut self, path: &str) {
        let file = File::open(path).unwrap();

        for line in BufReader::new(file).lines() {
<<<<<<< HEAD
            let record: MooncakeRecord = serde_json::from_str(line.unwrap().as_str()).unwrap();
            requests.push((record.input_length, 1));
            timestamps.push(record.timestamp);
        }

        if shuffle {
            requests.shuffle(&mut rand::thread_rng());
=======
            let item: BailianDataItem = serde_json::from_str(line.unwrap().as_str()).unwrap();
            self.items.push(item);
        }
    }

    fn iter(&self) -> DataIter {
        DataIter {
            base: self.items.as_ptr() as *const u8,
            len: self.items.len(),
            sizeof: mem::size_of::<BailianDataItem>(),
            index: AtomicUsize::new(0),
        }
    }

    fn inflate(&self, item: *const u8, ts: &TokenSampler) -> (String, u64) {
        // NOTE: the last block hash may be hashed onto a partially filled block
        const BLOCK_SIZE: usize = 16;
        unsafe {
            let data_item = item as *const BailianDataItem;
            let last_block_len =
                (*data_item).input_length as usize - ((*data_item).hash_ids.len() - 1) * BLOCK_SIZE;
            debug_assert!(last_block_len <= BLOCK_SIZE);

            let mut prompt = String::new();
            for &hash_id in (*data_item)
                .hash_ids
                .iter()
                .take((*data_item).hash_ids.len() - 1)
            {
                // loop invariant: rwlock is free
                self.rwlock.read_lock();
                if let Some(s) = (&*self.user_prompts.get()).get(&hash_id) {
                    prompt.push_str(&s);
                    self.rwlock.read_unlock();
                } else {
                    self.rwlock.read_unlock();
                    let s = ts.gen_string(BLOCK_SIZE);
                    self.rwlock.write_lock();
                    if let Some(s0) = (*self.user_prompts.get()).get(&hash_id) {
                        prompt.push_str(&s0);
                    } else {
                        prompt.push_str(&s);
                        (&mut *self.user_prompts.get()).insert(hash_id, s);
                    }
                    self.rwlock.write_unlock();
                }
            }

            let last_block_prompt = ts.gen_string(last_block_len);
            prompt.push_str(&last_block_prompt);
            self.rwlock.write_lock();
            (&mut *self.user_prompts.get())
                .insert(*(*data_item).hash_ids.last().unwrap(), last_block_prompt);
            self.rwlock.write_unlock();

            (prompt, (*data_item).output_length)
>>>>>>> f7020ba0
        }
    }
}

<<<<<<< HEAD
        let round_time =
            timestamps.last().unwrap() + timestamps.last().unwrap() / (requests.len() as u64 - 1);
=======
//
// ============== MooncakeDataset ==============
//
pub struct MooncakeDataset {
    items: Vec<MooncakeDataItem>,
    user_prompts: UnsafeCell<HashMap<u64, String>>,
    rwlock: SpinRwLock,
}

unsafe impl Send for MooncakeDataset {}
unsafe impl Sync for MooncakeDataset {}
>>>>>>> f7020ba0

impl MooncakeDataset {
    pub fn new() -> Self {
        Self {
<<<<<<< HEAD
            dataset_size: requests.len(),
            round_time,
            requests,
            timestamps,
            next: AtomicUsize::new(0),
        }
    }

    /// If `shuffle` is true, the dataset will be shuffled and the requests returned by [`Self::next_request`] is in random order.
    pub fn load_burstgpt_csv(path: &str, shuffle: bool) -> Self {
        let mut requests = Vec::new();
        let mut timestamps = Vec::new();
        let mut reader = BufReader::new(File::open(path).unwrap());

        // Skip header
        let mut header = String::new();
        reader.read_line(&mut header).unwrap();

        for line in reader.lines() {
            let parts = line
                .unwrap()
                .split(',')
                .map(|s| s.to_string())
                .collect::<Vec<_>>();
            let timestamp = parts[0].parse::<f64>().unwrap() as u64;
            let input_length = parts[2].parse().unwrap();
            let output_length = parts[3].parse().unwrap();
            let log_type = &parts[5];
            if log_type == "Conversation log" || log_type == "API log" {
                timestamps.push(timestamp);
                requests.push((input_length, output_length));
            }
        }

        let base_timestamp = timestamps[0];
        timestamps
            .iter_mut()
            .for_each(|timestamp| *timestamp = (*timestamp - base_timestamp) * 1000);

        if shuffle {
            requests.shuffle(&mut rand::thread_rng());
        }

        let round_time =
            timestamps.last().unwrap() + timestamps.last().unwrap() / (requests.len() as u64 - 1);

        Self {
            dataset_size: requests.len(),
            round_time,
            requests,
            timestamps,
            next: AtomicUsize::new(0),
        }
    }

    // ts: mooncake, input&output length: burstgpt
    pub fn load_mooncake_ts_burst_data(
        mooncake_path: &str,
        burstgpt_path: &str,
        shuffle: bool,
    ) -> Self {
        #[derive(serde::Deserialize)]
        #[allow(dead_code)]
        pub struct MoonCakeInfoRecord {
            pub timestamp: u64,
            pub input_length: u64,
            pub output_length: u64,
            pub hash_ids: Vec<u64>,
        }

        let mut requests = Vec::new();
        let mut timestamps = Vec::new();

        let file_mooncake = File::open(mooncake_path).unwrap();
        for line in BufReader::new(file_mooncake).lines() {
            let record: MoonCakeInfoRecord = serde_json::from_str(line.unwrap().as_str()).unwrap();
            timestamps.push(record.timestamp);
        }
        // fill requests with burstgpt data, each mooncake request has a corresponding burstgpt request
        let file_burstgpt = File::open(burstgpt_path).unwrap();
        let mut reader = BufReader::new(file_burstgpt);
        let mut header = String::new();
        reader.read_line(&mut header).unwrap();
        let mut burstgpt_requests = Vec::new();
        for line in reader.lines() {
            let parts = line
                .unwrap()
                .split(',')
                .map(|s| s.to_string())
                .collect::<Vec<_>>();
            let input_length = parts[2].parse().unwrap();
            let output_length = parts[3].parse().unwrap();
            let log_type = &parts[5];
            if log_type == "Conversation log" {
                burstgpt_requests.push((input_length, output_length));
            }
        }
        let mut burstgpt_iter = burstgpt_requests.iter();
        for _ in timestamps.iter() {
            let (input_length, output_length) = burstgpt_iter.next().unwrap();
            requests.push((*input_length, *output_length));
        }

        if shuffle {
            requests.shuffle(&mut rand::thread_rng());
        }

        let round_time =
            timestamps.last().unwrap() + timestamps.last().unwrap() / (requests.len() as u64 - 1);

        Self {
            dataset_size: requests.len(),
            round_time,
            requests,
            timestamps,
            next: AtomicUsize::new(0),
        }
    }

    pub fn load_azure_csv(path: &str, shuffle: bool) -> Self {
        let mut requests = Vec::new();
        let mut timestamps = Vec::new();
        let mut reader = BufReader::new(File::open(path).unwrap());

        // skip header
        let mut header = String::new();
        reader.read_line(&mut header).unwrap();

        let mut initial_timestamp: Option<NaiveDateTime> = None;

        for line in reader.lines() {
            let parts = line
                .unwrap()
                .split(',')
                .map(|s| s.to_string())
                .collect::<Vec<_>>();
            let timestamp_str = &parts[0];
            let timestamp =
                NaiveDateTime::parse_from_str(&timestamp_str, "%Y-%m-%d %H:%M:%S%.f").unwrap();
            if initial_timestamp.is_none() {
                initial_timestamp = Some(timestamp);
            }
            let elapsed = timestamp - initial_timestamp.unwrap();
            let elapsed_millis = elapsed.num_milliseconds() as u64;

            let input_length = parts[1].parse().unwrap();
            let output_length = parts[2].parse().unwrap();
            timestamps.push(elapsed_millis);
            requests.push((input_length, output_length));
=======
            items: Vec::new(),
            user_prompts: UnsafeCell::new(HashMap::new()),
            rwlock: SpinRwLock::new(),
        }
    }
}

impl LLMTrace for MooncakeDataset {
    fn load(&mut self, path: &str) {
        let file = File::open(path).unwrap();
        for line in BufReader::new(file).lines() {
            let item: MooncakeDataItem = serde_json::from_str(line.unwrap().as_str()).unwrap();
            self.items.push(item);
        }
    }

    fn iter(&self) -> DataIter {
        DataIter {
            base: self.items.as_ptr() as *const u8,
            len: self.items.len(),
            sizeof: mem::size_of::<MooncakeDataItem>(),
            index: AtomicUsize::new(0),
        }
    }

    fn inflate(&self, item: *const u8, ts: &TokenSampler) -> (String, u64) {
        // NOTE: the last block hash may be hashed onto a partially filled block
        const BLOCK_SIZE: usize = 512;
        unsafe {
            let data_item = item as *const MooncakeDataItem;
            let last_block_len =
                (*data_item).input_length as usize - ((*data_item).hash_ids.len() - 1) * BLOCK_SIZE;
            debug_assert!(last_block_len <= BLOCK_SIZE);

            let mut prompt = String::new();
            for &hash_id in (*data_item)
                .hash_ids
                .iter()
                .take((*data_item).hash_ids.len() - 1)
            {
                // loop invariant: rwlock is free
                self.rwlock.read_lock();
                if let Some(s) = (&*self.user_prompts.get()).get(&hash_id) {
                    prompt.push_str(&s);
                    self.rwlock.read_unlock();
                } else {
                    self.rwlock.read_unlock();
                    let s = ts.gen_string(BLOCK_SIZE);
                    self.rwlock.write_lock();
                    if let Some(s0) = (*self.user_prompts.get()).get(&hash_id) {
                        prompt.push_str(&s0);
                    } else {
                        prompt.push_str(&s);
                        (&mut *self.user_prompts.get()).insert(hash_id, s);
                    }
                    self.rwlock.write_unlock();
                }
            }
            // postcond: rwlock is free

            let last_block_prompt = ts.gen_string(last_block_len);
            prompt.push_str(&last_block_prompt);
            self.rwlock.write_lock();
            (&mut *self.user_prompts.get())
                .insert(*(*data_item).hash_ids.last().unwrap(), last_block_prompt);
            self.rwlock.write_unlock();

            (prompt, (*data_item).output_length)
>>>>>>> f7020ba0
        }
    }
}

<<<<<<< HEAD
        if shuffle {
            requests.shuffle(&mut rand::thread_rng());
        }
        let round_time =
            timestamps.last().unwrap() + timestamps.last().unwrap() / (requests.len() as u64 - 1);
        Self {
            dataset_size: requests.len(),
            round_time,
            requests,
            timestamps,
            next: AtomicUsize::new(0),
        }
    }

    pub fn load_processed_csv(path: &str, shuffle: bool) -> Self {
        let mut requests = Vec::new();
        let mut timestamps = Vec::new();
        let mut reader = BufReader::new(File::open(path).unwrap());

        // skip header
        let mut header = String::new();
        reader.read_line(&mut header).unwrap();

        for line in reader.lines() {
            let parts = line
                .unwrap()
                .split(',')
                .map(|s| s.to_string())
                .collect::<Vec<_>>();
            let timestamp: u64 = parts[0].parse().unwrap();
            let input_length = parts[1].parse().unwrap();
            let output_length = parts[2].parse().unwrap();
            timestamps.push(timestamp);
            requests.push((input_length, output_length));
        }

        if shuffle {
            requests.shuffle(&mut rand::thread_rng());
        }
        let round_time =
            timestamps.last().unwrap() + timestamps.last().unwrap() / (requests.len() as u64 - 1);
        Self {
            dataset_size: requests.len(),
            round_time,
            requests,
            timestamps,
            next: AtomicUsize::new(0),
        }
    }

    pub fn cherry_pick_burstgpt(path: &str, shuffle: bool, start_ts: u64, end_ts: u64) -> Self {
        let mut requests = Vec::new();
        let mut timestamps = Vec::new();
        let mut reader = BufReader::new(File::open(path).unwrap());

        // skip header
        let mut header = String::new();
        reader.read_line(&mut header).unwrap();

        let mut initial_timestamp: Option<u64> = None;

        for line in reader.lines() {
            let parts = line
                .unwrap()
                .split(',')
                .map(|s| s.to_string())
                .collect::<Vec<_>>();
            let timestamp = parts[0].parse::<f64>().unwrap() as u64;
            if initial_timestamp.is_none() {
                initial_timestamp = Some(timestamp);
            }
            if timestamp - initial_timestamp.unwrap() < start_ts {
                continue;
            }
            if timestamp - initial_timestamp.unwrap() > end_ts {
                break;
            }
            let input_length = parts[2].parse().unwrap();
            let output_length = parts[3].parse().unwrap();

            let log_type = &parts[5];
            if log_type == "Conversation log" || log_type == "API log" {
                timestamps.push(timestamp);
                requests.push((input_length, output_length));
            }
        }

        let base_timestamp = timestamps[0];
        timestamps
            .iter_mut()
            .for_each(|timestamp| *timestamp = (*timestamp - base_timestamp) * 1000);

        if shuffle {
            requests.shuffle(&mut rand::thread_rng());
        }

        let round_time =
            timestamps.last().unwrap() + timestamps.last().unwrap() / (requests.len() as u64 - 1);

        Self {
            dataset_size: requests.len(),
            round_time,
            requests,
            timestamps,
            next: AtomicUsize::new(0),
        }
    }

    pub fn load_mock_dataset() -> Self {
        let requests = (0..1000)
            .into_iter()
            .map(|_| {
                (
                    rand::random::<u64>() % 100 + 1,
                    rand::random::<u64>() % 100 + 1,
                )
            })
            .collect::<Vec<_>>();
        let timestamps = (0..1000).into_iter().map(|i| i * 1000).collect::<Vec<_>>();
        let round_time =
            timestamps.last().unwrap() + timestamps.last().unwrap() / (requests.len() as u64 - 1);

        Self {
            dataset_size: requests.len(),
            requests,
            timestamps,
            round_time,
            next: AtomicUsize::new(0),
        }
    }

    pub fn load_uniform_dataset(input_length: u64, output_length: u64) -> Self {
        let dataset_size = 1000;
        let requests = vec![(input_length, output_length); dataset_size];
        let timestamps = (0..dataset_size)
            .into_iter()
            .map(|i| i as u64 * 1000)
            .collect::<Vec<_>>();
        let round_time = 1000000;

        Self {
            dataset_size,
            requests,
            timestamps,
            round_time,
            next: AtomicUsize::new(0),
        }
    }

    pub fn next_request(&self, prefill_only: bool, truncate: Option<u64>) -> (u64, u64) {
        let next_index = self.next.fetch_add(1, std::sync::atomic::Ordering::Relaxed);
        let (mut input_length, mut output_length) = self.requests[next_index % self.dataset_size];
        if prefill_only {
            output_length = 1;
        }
        if let Some(truncate) = truncate {
            if input_length + output_length > truncate {
                input_length = truncate - output_length;
            }
        }
        (input_length, output_length)
    }

    /// Returned tuple is (timestamp, input_length, output_length).
    pub fn next_request_with_timestamp(
        &self,
        prefill_only: bool,
        truncate: Option<u64>,
    ) -> (u64, u64, u64) {
        let next_index = self.next.fetch_add(1, std::sync::atomic::Ordering::Relaxed);
        let round = next_index / self.dataset_size;
        let index = next_index % self.dataset_size;

        let (mut input_length, mut output_length) = self.requests[next_index % self.dataset_size];
        if prefill_only {
            output_length = 1;
        }
        if let Some(truncate) = truncate {
            if input_length + output_length > truncate {
                input_length = truncate - output_length;
            }
        }

        let ts = round as u64 * self.round_time + self.timestamps[index % self.dataset_size];
        (ts, input_length, output_length)
    }

    pub fn dataset_size(&self) -> usize {
        self.dataset_size
    }

    pub fn round_time(&self) -> u64 {
        self.round_time
    }

    pub fn request_rate(&self) -> f64 {
        self.dataset_size() as f64 * 1000.0 / self.round_time() as f64
=======
//
// ============== AzureDataset ==============
//
pub struct AzureDataset {
    items: Vec<AzureDataItem>,
    user_prompts: UnsafeCell<Vec<String>>, // each string represents 16 tokens
    rwlock: SpinRwLock,
}

unsafe impl Send for AzureDataset {}
unsafe impl Sync for AzureDataset {}

impl AzureDataset {
    pub fn new() -> Self {
        Self {
            items: Vec::new(),
            user_prompts: UnsafeCell::new(Vec::with_capacity(1024)),
            rwlock: SpinRwLock::new(),
        }
    }
}

impl LLMTrace for AzureDataset {
    fn load(&mut self, path: &str) {
        let mut rdr = csv::Reader::from_path(path).unwrap();
        for result in rdr.deserialize() {
            let record: AzureDataItem = result.unwrap();
            self.items.push(record);
        }
    }

    fn iter(&self) -> DataIter {
        DataIter {
            base: self.items.as_ptr() as *const u8,
            len: self.items.len(),
            sizeof: mem::size_of::<AzureDataItem>(),
            index: AtomicUsize::new(0),
        }
    }

    fn inflate(&self, item: *const u8, ts: &TokenSampler) -> (String, u64) {
        unsafe {
            let AzureDataItem {
                timestamp: _,
                context_tokens,
                generated_tokens,
            } = *(item as *const AzureDataItem);

            let last_block_len = (context_tokens % 16) as usize;
            let num_blocks = (context_tokens as usize - last_block_len) / 16;

            let mut prompt = String::new();
            self.rwlock.read_lock();
            let n = (&*self.user_prompts.get()).len();
            if n >= num_blocks {
                for s in &(&(*self.user_prompts.get()))[0..num_blocks] {
                    prompt.push_str(s);
                }
                self.rwlock.read_unlock();
            } else {
                for s in &(&(*self.user_prompts.get()))[0..n] {
                    prompt.push_str(s);
                }
                self.rwlock.read_unlock();
                let new_prompts: Vec<String> = (n..num_blocks).map(|_| ts.gen_string(16)).collect();
                for s in new_prompts.iter() {
                    prompt.push_str(s);
                }
                self.rwlock.write_lock();
                (&mut *self.user_prompts.get()).extend(new_prompts);
                self.rwlock.write_unlock();
            }
            // postcond: self.rwlock is unlocked

            let last_block_prompt = ts.gen_string(last_block_len);
            prompt.push_str(&last_block_prompt);

            (prompt, generated_tokens)
        }
>>>>>>> f7020ba0
    }
}

pub fn parse_dataset_type(s: &str) -> Result<DatasetType, String> {
    fn parse_u64(text: &str) -> Result<Vec<u64>, String> {
        let mut integers = Vec::new();
        let re = Regex::new(r"\b\d+\b").map_err(|e| e.to_string())?;
        for cap in re.captures_iter(text) {
            integers.push(cap[0].parse::<u64>().map_err(|e| e.to_string())?);
        }
        Ok(integers)
    }

    let s = s.to_lowercase();
    if s.starts_with("uniform") {
        let integers = parse_u64(s.as_str())?;
        Ok(DatasetType::Uniform {
            input: integers[0],
            output: integers[1],
        })
    } else if s.starts_with("cherry_pick_burstgpt") {
        let integers = parse_u64(s.as_str())?;
        Ok(DatasetType::CherryPickBurstgpt {
            start_ts: integers[0],
            end_ts: integers[1],
        })
    } else {
        match s.as_ref() {
            "mooncake" => Ok(DatasetType::Mooncake),
            "burstgpt" => Ok(DatasetType::Burstgpt),
            "azure" => Ok(DatasetType::Azure),
            "mooncake_sampled" => Ok(DatasetType::MooncakeSampled),
            "mock" => Ok(DatasetType::Mock),
            "processed" => Ok(DatasetType::ProcessedCsv),
            _ => Err("Invalid dataset type.".to_string()),
        }
    }
}

#[derive(Debug, Clone, Copy)]
pub enum DatasetType {
    Mooncake,
    Burstgpt,
    Azure,
    MooncakeSampled,
    Mock,
    Uniform { input: u64, output: u64 },
    CherryPickBurstgpt { start_ts: u64, end_ts: u64 },
    ProcessedCsv,
}

#[cfg(test)]
mod tests {
    use super::*;
    use crate::token_sampler::TokenSampler;
    use tokenizers::Tokenizer;

    #[test]
<<<<<<< HEAD
    fn test_load_mooncake() {
        let dataset_path = std::path::Path::new("./data/mooncake_trace.jsonl");
        if dataset_path.exists() {
            let dataset = Dataset::load_mooncake_jsonl(dataset_path.to_str().unwrap(), false);
            for _ in 0..10 {
                println!("(input, output): {:?}", dataset.next_request(false, None));
            }
        } else {
            eprintln!("Dataset not found");
        }
    }

    #[test]
    fn test_load_burstgpt() {
        let dataset_path = std::path::Path::new("./data/BurstGPT_without_fails_2.csv");
        if dataset_path.exists() {
            let dataset = Dataset::load_burstgpt_csv(dataset_path.to_str().unwrap(), false);
            for _ in 0..10 {
                println!("(input, output): {:?}", dataset.next_request(false, None));
            }
        } else {
            eprintln!("Dataset not found");
        }
    }

    #[test]
    fn test_dataset_timestamp() {
        let dataset = Dataset::load_mock_dataset();
        let dataset_size = dataset.dataset_size();
        for _ in 0..(dataset_size - 5) {
            dataset.next_request_with_timestamp(false, None);
        }
        for _ in 0..10 {
            println!("{}", dataset.next_request_with_timestamp(false, None).0);
=======
    fn test_bailian_dataset() {
        let path = "./data/test/bailian.jsonl";
        let mut ds = BailianDataset::new();
        ds.load(path);

        let tokenizer = Tokenizer::from_file("./data/test/tokenizer.json").unwrap();

        let ts = TokenSampler::new(tokenizer);
        let iter = ds.iter();

        for p in iter {
            let (prompt, out_len) = ds.inflate(p, &ts);
            println!(
                "Bailian prompt = \"{}\", output length = {}",
                prompt, out_len
            );
>>>>>>> f7020ba0
        }
    }

    #[test]
<<<<<<< HEAD
    fn test_load_azure() {
        let dataset_path = std::path::Path::new("/nvme/ly/dataset/AzureLLMInferenceTrace_code.csv");
        if dataset_path.exists() {
            let dataset = Dataset::load_azure_csv(dataset_path.to_str().unwrap(), false);
            for _ in 0..10 {
                println!(
                    "(timestamp, input, output): {:?}",
                    dataset.next_request_with_timestamp(false, None)
                );
            }
        } else {
            eprintln!("Dataset not found");
=======
    fn test_mooncake_dataset() {
        let path = "./data/test/mooncake.jsonl";
        let mut ds = MooncakeDataset::new();
        ds.load(path);

        let tokenizer = Tokenizer::from_file("./data/test/tokenizer.json").unwrap();

        let ts = TokenSampler::new(tokenizer);
        let iter = ds.iter();

        for p in iter {
            let (prompt, out_len) = ds.inflate(p, &ts);
            println!(
                "Mooncake prompt = \"{}\", output length = {}",
                prompt, out_len
            );
>>>>>>> f7020ba0
        }
    }

    #[test]
<<<<<<< HEAD
    fn test_load_uniform_dataset() {
        let dataset_type = parse_dataset_type("Uniform(10,1)").unwrap();
        println!("{:?}", dataset_type);
        let dataset = Dataset::load_uniform_dataset(10, 1);
        println!(
            "{} {} {}",
            dataset.request_rate(),
            dataset.round_time(),
            dataset.dataset_size()
        );
    }

    #[test]
    fn test_cherry_pick_burstgpt() {
        let dataset_type = parse_dataset_type("cherry_pick_burstgpt(0, 1000)").unwrap();
        println!("{:?}", dataset_type);
        let dataset_path = std::path::Path::new("/nvme/wht/dataset/BurstGPT_without_fails_2.csv");
        if dataset_path.exists() {
            let dataset =
                Dataset::cherry_pick_burstgpt(dataset_path.to_str().unwrap(), false, 0, 1000);
            for _ in 0..10 {
                println!("(input, output): {:?}", dataset.next_request(false, None));
            }
        } else {
            eprintln!("Dataset not found");
=======
    fn test_azure_dataset() {
        let path = "./data/test/azure.csv";
        let mut ds = AzureDataset::new();
        ds.load(path);

        let tokenizer = Tokenizer::from_file("./data/test/tokenizer.json").unwrap();

        let ts = TokenSampler::new(tokenizer);
        let iter = ds.iter();

        for p in iter {
            let (prompt, out_len) = ds.inflate(p, &ts);
            println!("Azure prompt = \"{}\", output length = {}", prompt, out_len);
>>>>>>> f7020ba0
        }
    }
}<|MERGE_RESOLUTION|>--- conflicted
+++ resolved
@@ -7,36 +7,9 @@
     sync::atomic::{AtomicUsize, Ordering},
 };
 
-<<<<<<< HEAD
 use chrono::NaiveDateTime;
 use rand::seq::SliceRandom;
 use regex::Regex;
-
-pub struct Dataset {
-    dataset_size: usize,
-
-    /// Each request is a tuple of (input_length, output_length).
-    requests: Vec<(u64, u64)>,
-
-    timestamps: Vec<u64>,
-
-    /// The time it takes to complete a round of requests in milliseconds.
-    round_time: u64,
-
-    next: AtomicUsize,
-}
-
-impl Dataset {
-    /// If `shuffle` is true, the dataset will be shuffled and the requests returned by [`Self::next_request`] is in random order.
-    pub fn load_mooncake_jsonl(path: &str, shuffle: bool) -> Self {
-        #[derive(serde::Deserialize)]
-        #[allow(dead_code)]
-        pub struct MooncakeRecord {
-            pub timestamp: u64,
-            pub input_length: u64,
-            pub output_length: u64,
-            pub hash_ids: Vec<u64>,
-=======
 use crate::{token_sampler::TokenSampler, SpinRwLock};
 use serde::{Deserialize, Serialize};
 
@@ -73,9 +46,7 @@
 }
 
 pub struct DataIter {
-    base: *const u8, // a pinned pointer!
-    len: usize,
-    sizeof: usize,
+    size: usize,
     index: AtomicUsize,
 }
 
@@ -83,12 +54,12 @@
     type Item = *const u8;
     fn next(&mut self) -> Option<Self::Item> {
         let i = self.index.fetch_add(1, Ordering::AcqRel);
-        if i == self.len {
+        if i >= self.size {
             // fuse the iterator
             self.index.store(i, Ordering::Release);
             return None;
         }
-        Some(unsafe { self.base.add(i * self.sizeof) })
+        Some(i)
     }
 }
 
@@ -97,7 +68,8 @@
 
 pub trait LLMTrace: Send + Sync {
     fn load(&mut self, path: &str);
-    fn inflate(&self, item: *const u8, ts: &TokenSampler) -> (String, u64);
+    fn timestamp(&self, index: usize) -> u64;
+    fn inflate(&self, index: usize, ts: &TokenSampler) -> (String, u64);
     fn iter(&self) -> DataIter;
 }
 
@@ -116,33 +88,18 @@
             items: Vec::new(),
             user_prompts: UnsafeCell::new(HashMap::new()),
             rwlock: SpinRwLock::new(),
->>>>>>> f7020ba0
-        }
-    }
-}
-
-<<<<<<< HEAD
-        let mut requests = Vec::new();
-        let mut timestamps = Vec::new();
-=======
+        }
+    }
+}
+
 unsafe impl Send for BailianDataset {}
 unsafe impl Sync for BailianDataset {}
->>>>>>> f7020ba0
 
 impl LLMTrace for BailianDataset {
     fn load(&mut self, path: &str) {
         let file = File::open(path).unwrap();
 
         for line in BufReader::new(file).lines() {
-<<<<<<< HEAD
-            let record: MooncakeRecord = serde_json::from_str(line.unwrap().as_str()).unwrap();
-            requests.push((record.input_length, 1));
-            timestamps.push(record.timestamp);
-        }
-
-        if shuffle {
-            requests.shuffle(&mut rand::thread_rng());
-=======
             let item: BailianDataItem = serde_json::from_str(line.unwrap().as_str()).unwrap();
             self.items.push(item);
         }
@@ -150,18 +107,20 @@
 
     fn iter(&self) -> DataIter {
         DataIter {
-            base: self.items.as_ptr() as *const u8,
-            len: self.items.len(),
-            sizeof: mem::size_of::<BailianDataItem>(),
+            size: self.items.len(),
             index: AtomicUsize::new(0),
         }
     }
 
-    fn inflate(&self, item: *const u8, ts: &TokenSampler) -> (String, u64) {
+    fn timestamp(&self, index: usize) -> u64 {
+        (self.items[index].timestamp * 1000.) as u64
+    }
+
+    fn inflate(&self, index: usize, ts: &TokenSampler) -> (String, u64) {
         // NOTE: the last block hash may be hashed onto a partially filled block
         const BLOCK_SIZE: usize = 16;
         unsafe {
-            let data_item = item as *const BailianDataItem;
+            let data_item = self.items.get(index).unwrap();
             let last_block_len =
                 (*data_item).input_length as usize - ((*data_item).hash_ids.len() - 1) * BLOCK_SIZE;
             debug_assert!(last_block_len <= BLOCK_SIZE);
@@ -199,15 +158,10 @@
             self.rwlock.write_unlock();
 
             (prompt, (*data_item).output_length)
->>>>>>> f7020ba0
-        }
-    }
-}
-
-<<<<<<< HEAD
-        let round_time =
-            timestamps.last().unwrap() + timestamps.last().unwrap() / (requests.len() as u64 - 1);
-=======
+        }
+    }
+}
+
 //
 // ============== MooncakeDataset ==============
 //
@@ -219,162 +173,10 @@
 
 unsafe impl Send for MooncakeDataset {}
 unsafe impl Sync for MooncakeDataset {}
->>>>>>> f7020ba0
 
 impl MooncakeDataset {
     pub fn new() -> Self {
         Self {
-<<<<<<< HEAD
-            dataset_size: requests.len(),
-            round_time,
-            requests,
-            timestamps,
-            next: AtomicUsize::new(0),
-        }
-    }
-
-    /// If `shuffle` is true, the dataset will be shuffled and the requests returned by [`Self::next_request`] is in random order.
-    pub fn load_burstgpt_csv(path: &str, shuffle: bool) -> Self {
-        let mut requests = Vec::new();
-        let mut timestamps = Vec::new();
-        let mut reader = BufReader::new(File::open(path).unwrap());
-
-        // Skip header
-        let mut header = String::new();
-        reader.read_line(&mut header).unwrap();
-
-        for line in reader.lines() {
-            let parts = line
-                .unwrap()
-                .split(',')
-                .map(|s| s.to_string())
-                .collect::<Vec<_>>();
-            let timestamp = parts[0].parse::<f64>().unwrap() as u64;
-            let input_length = parts[2].parse().unwrap();
-            let output_length = parts[3].parse().unwrap();
-            let log_type = &parts[5];
-            if log_type == "Conversation log" || log_type == "API log" {
-                timestamps.push(timestamp);
-                requests.push((input_length, output_length));
-            }
-        }
-
-        let base_timestamp = timestamps[0];
-        timestamps
-            .iter_mut()
-            .for_each(|timestamp| *timestamp = (*timestamp - base_timestamp) * 1000);
-
-        if shuffle {
-            requests.shuffle(&mut rand::thread_rng());
-        }
-
-        let round_time =
-            timestamps.last().unwrap() + timestamps.last().unwrap() / (requests.len() as u64 - 1);
-
-        Self {
-            dataset_size: requests.len(),
-            round_time,
-            requests,
-            timestamps,
-            next: AtomicUsize::new(0),
-        }
-    }
-
-    // ts: mooncake, input&output length: burstgpt
-    pub fn load_mooncake_ts_burst_data(
-        mooncake_path: &str,
-        burstgpt_path: &str,
-        shuffle: bool,
-    ) -> Self {
-        #[derive(serde::Deserialize)]
-        #[allow(dead_code)]
-        pub struct MoonCakeInfoRecord {
-            pub timestamp: u64,
-            pub input_length: u64,
-            pub output_length: u64,
-            pub hash_ids: Vec<u64>,
-        }
-
-        let mut requests = Vec::new();
-        let mut timestamps = Vec::new();
-
-        let file_mooncake = File::open(mooncake_path).unwrap();
-        for line in BufReader::new(file_mooncake).lines() {
-            let record: MoonCakeInfoRecord = serde_json::from_str(line.unwrap().as_str()).unwrap();
-            timestamps.push(record.timestamp);
-        }
-        // fill requests with burstgpt data, each mooncake request has a corresponding burstgpt request
-        let file_burstgpt = File::open(burstgpt_path).unwrap();
-        let mut reader = BufReader::new(file_burstgpt);
-        let mut header = String::new();
-        reader.read_line(&mut header).unwrap();
-        let mut burstgpt_requests = Vec::new();
-        for line in reader.lines() {
-            let parts = line
-                .unwrap()
-                .split(',')
-                .map(|s| s.to_string())
-                .collect::<Vec<_>>();
-            let input_length = parts[2].parse().unwrap();
-            let output_length = parts[3].parse().unwrap();
-            let log_type = &parts[5];
-            if log_type == "Conversation log" {
-                burstgpt_requests.push((input_length, output_length));
-            }
-        }
-        let mut burstgpt_iter = burstgpt_requests.iter();
-        for _ in timestamps.iter() {
-            let (input_length, output_length) = burstgpt_iter.next().unwrap();
-            requests.push((*input_length, *output_length));
-        }
-
-        if shuffle {
-            requests.shuffle(&mut rand::thread_rng());
-        }
-
-        let round_time =
-            timestamps.last().unwrap() + timestamps.last().unwrap() / (requests.len() as u64 - 1);
-
-        Self {
-            dataset_size: requests.len(),
-            round_time,
-            requests,
-            timestamps,
-            next: AtomicUsize::new(0),
-        }
-    }
-
-    pub fn load_azure_csv(path: &str, shuffle: bool) -> Self {
-        let mut requests = Vec::new();
-        let mut timestamps = Vec::new();
-        let mut reader = BufReader::new(File::open(path).unwrap());
-
-        // skip header
-        let mut header = String::new();
-        reader.read_line(&mut header).unwrap();
-
-        let mut initial_timestamp: Option<NaiveDateTime> = None;
-
-        for line in reader.lines() {
-            let parts = line
-                .unwrap()
-                .split(',')
-                .map(|s| s.to_string())
-                .collect::<Vec<_>>();
-            let timestamp_str = &parts[0];
-            let timestamp =
-                NaiveDateTime::parse_from_str(&timestamp_str, "%Y-%m-%d %H:%M:%S%.f").unwrap();
-            if initial_timestamp.is_none() {
-                initial_timestamp = Some(timestamp);
-            }
-            let elapsed = timestamp - initial_timestamp.unwrap();
-            let elapsed_millis = elapsed.num_milliseconds() as u64;
-
-            let input_length = parts[1].parse().unwrap();
-            let output_length = parts[2].parse().unwrap();
-            timestamps.push(elapsed_millis);
-            requests.push((input_length, output_length));
-=======
             items: Vec::new(),
             user_prompts: UnsafeCell::new(HashMap::new()),
             rwlock: SpinRwLock::new(),
@@ -393,18 +195,20 @@
 
     fn iter(&self) -> DataIter {
         DataIter {
-            base: self.items.as_ptr() as *const u8,
-            len: self.items.len(),
-            sizeof: mem::size_of::<MooncakeDataItem>(),
+            size: self.items.len(),
             index: AtomicUsize::new(0),
         }
     }
 
-    fn inflate(&self, item: *const u8, ts: &TokenSampler) -> (String, u64) {
+    fn timestamp(&self, index: usize) -> u64 {
+        self.items[index].timestamp   
+    }
+
+    fn inflate(&self, index: usize, ts: &TokenSampler) -> (String, u64) {
         // NOTE: the last block hash may be hashed onto a partially filled block
         const BLOCK_SIZE: usize = 512;
         unsafe {
-            let data_item = item as *const MooncakeDataItem;
+            let data_item = self.items.get(index).unwrap();
             let last_block_len =
                 (*data_item).input_length as usize - ((*data_item).hash_ids.len() - 1) * BLOCK_SIZE;
             debug_assert!(last_block_len <= BLOCK_SIZE);
@@ -443,210 +247,10 @@
             self.rwlock.write_unlock();
 
             (prompt, (*data_item).output_length)
->>>>>>> f7020ba0
-        }
-    }
-}
-
-<<<<<<< HEAD
-        if shuffle {
-            requests.shuffle(&mut rand::thread_rng());
-        }
-        let round_time =
-            timestamps.last().unwrap() + timestamps.last().unwrap() / (requests.len() as u64 - 1);
-        Self {
-            dataset_size: requests.len(),
-            round_time,
-            requests,
-            timestamps,
-            next: AtomicUsize::new(0),
-        }
-    }
-
-    pub fn load_processed_csv(path: &str, shuffle: bool) -> Self {
-        let mut requests = Vec::new();
-        let mut timestamps = Vec::new();
-        let mut reader = BufReader::new(File::open(path).unwrap());
-
-        // skip header
-        let mut header = String::new();
-        reader.read_line(&mut header).unwrap();
-
-        for line in reader.lines() {
-            let parts = line
-                .unwrap()
-                .split(',')
-                .map(|s| s.to_string())
-                .collect::<Vec<_>>();
-            let timestamp: u64 = parts[0].parse().unwrap();
-            let input_length = parts[1].parse().unwrap();
-            let output_length = parts[2].parse().unwrap();
-            timestamps.push(timestamp);
-            requests.push((input_length, output_length));
-        }
-
-        if shuffle {
-            requests.shuffle(&mut rand::thread_rng());
-        }
-        let round_time =
-            timestamps.last().unwrap() + timestamps.last().unwrap() / (requests.len() as u64 - 1);
-        Self {
-            dataset_size: requests.len(),
-            round_time,
-            requests,
-            timestamps,
-            next: AtomicUsize::new(0),
-        }
-    }
-
-    pub fn cherry_pick_burstgpt(path: &str, shuffle: bool, start_ts: u64, end_ts: u64) -> Self {
-        let mut requests = Vec::new();
-        let mut timestamps = Vec::new();
-        let mut reader = BufReader::new(File::open(path).unwrap());
-
-        // skip header
-        let mut header = String::new();
-        reader.read_line(&mut header).unwrap();
-
-        let mut initial_timestamp: Option<u64> = None;
-
-        for line in reader.lines() {
-            let parts = line
-                .unwrap()
-                .split(',')
-                .map(|s| s.to_string())
-                .collect::<Vec<_>>();
-            let timestamp = parts[0].parse::<f64>().unwrap() as u64;
-            if initial_timestamp.is_none() {
-                initial_timestamp = Some(timestamp);
-            }
-            if timestamp - initial_timestamp.unwrap() < start_ts {
-                continue;
-            }
-            if timestamp - initial_timestamp.unwrap() > end_ts {
-                break;
-            }
-            let input_length = parts[2].parse().unwrap();
-            let output_length = parts[3].parse().unwrap();
-
-            let log_type = &parts[5];
-            if log_type == "Conversation log" || log_type == "API log" {
-                timestamps.push(timestamp);
-                requests.push((input_length, output_length));
-            }
-        }
-
-        let base_timestamp = timestamps[0];
-        timestamps
-            .iter_mut()
-            .for_each(|timestamp| *timestamp = (*timestamp - base_timestamp) * 1000);
-
-        if shuffle {
-            requests.shuffle(&mut rand::thread_rng());
-        }
-
-        let round_time =
-            timestamps.last().unwrap() + timestamps.last().unwrap() / (requests.len() as u64 - 1);
-
-        Self {
-            dataset_size: requests.len(),
-            round_time,
-            requests,
-            timestamps,
-            next: AtomicUsize::new(0),
-        }
-    }
-
-    pub fn load_mock_dataset() -> Self {
-        let requests = (0..1000)
-            .into_iter()
-            .map(|_| {
-                (
-                    rand::random::<u64>() % 100 + 1,
-                    rand::random::<u64>() % 100 + 1,
-                )
-            })
-            .collect::<Vec<_>>();
-        let timestamps = (0..1000).into_iter().map(|i| i * 1000).collect::<Vec<_>>();
-        let round_time =
-            timestamps.last().unwrap() + timestamps.last().unwrap() / (requests.len() as u64 - 1);
-
-        Self {
-            dataset_size: requests.len(),
-            requests,
-            timestamps,
-            round_time,
-            next: AtomicUsize::new(0),
-        }
-    }
-
-    pub fn load_uniform_dataset(input_length: u64, output_length: u64) -> Self {
-        let dataset_size = 1000;
-        let requests = vec![(input_length, output_length); dataset_size];
-        let timestamps = (0..dataset_size)
-            .into_iter()
-            .map(|i| i as u64 * 1000)
-            .collect::<Vec<_>>();
-        let round_time = 1000000;
-
-        Self {
-            dataset_size,
-            requests,
-            timestamps,
-            round_time,
-            next: AtomicUsize::new(0),
-        }
-    }
-
-    pub fn next_request(&self, prefill_only: bool, truncate: Option<u64>) -> (u64, u64) {
-        let next_index = self.next.fetch_add(1, std::sync::atomic::Ordering::Relaxed);
-        let (mut input_length, mut output_length) = self.requests[next_index % self.dataset_size];
-        if prefill_only {
-            output_length = 1;
-        }
-        if let Some(truncate) = truncate {
-            if input_length + output_length > truncate {
-                input_length = truncate - output_length;
-            }
-        }
-        (input_length, output_length)
-    }
-
-    /// Returned tuple is (timestamp, input_length, output_length).
-    pub fn next_request_with_timestamp(
-        &self,
-        prefill_only: bool,
-        truncate: Option<u64>,
-    ) -> (u64, u64, u64) {
-        let next_index = self.next.fetch_add(1, std::sync::atomic::Ordering::Relaxed);
-        let round = next_index / self.dataset_size;
-        let index = next_index % self.dataset_size;
-
-        let (mut input_length, mut output_length) = self.requests[next_index % self.dataset_size];
-        if prefill_only {
-            output_length = 1;
-        }
-        if let Some(truncate) = truncate {
-            if input_length + output_length > truncate {
-                input_length = truncate - output_length;
-            }
-        }
-
-        let ts = round as u64 * self.round_time + self.timestamps[index % self.dataset_size];
-        (ts, input_length, output_length)
-    }
-
-    pub fn dataset_size(&self) -> usize {
-        self.dataset_size
-    }
-
-    pub fn round_time(&self) -> u64 {
-        self.round_time
-    }
-
-    pub fn request_rate(&self) -> f64 {
-        self.dataset_size() as f64 * 1000.0 / self.round_time() as f64
-=======
+        }
+    }
+}
+
 //
 // ============== AzureDataset ==============
 //
@@ -680,20 +284,22 @@
 
     fn iter(&self) -> DataIter {
         DataIter {
-            base: self.items.as_ptr() as *const u8,
-            len: self.items.len(),
-            sizeof: mem::size_of::<AzureDataItem>(),
+            size: self.items.len(),
             index: AtomicUsize::new(0),
         }
     }
 
-    fn inflate(&self, item: *const u8, ts: &TokenSampler) -> (String, u64) {
+    fn timestamp(&self, index: usize) -> u64 {
+        (self.items[index].timestamp * 1000.) as u64
+    }
+
+    fn inflate(&self, index: usize, ts: &TokenSampler) -> (String, u64) {
         unsafe {
             let AzureDataItem {
                 timestamp: _,
                 context_tokens,
                 generated_tokens,
-            } = *(item as *const AzureDataItem);
+            } = self.items.get(index).unwrap().clone();
 
             let last_block_len = (context_tokens % 16) as usize;
             let num_blocks = (context_tokens as usize - last_block_len) / 16;
@@ -726,58 +332,8 @@
 
             (prompt, generated_tokens)
         }
->>>>>>> f7020ba0
-    }
-}
-
-pub fn parse_dataset_type(s: &str) -> Result<DatasetType, String> {
-    fn parse_u64(text: &str) -> Result<Vec<u64>, String> {
-        let mut integers = Vec::new();
-        let re = Regex::new(r"\b\d+\b").map_err(|e| e.to_string())?;
-        for cap in re.captures_iter(text) {
-            integers.push(cap[0].parse::<u64>().map_err(|e| e.to_string())?);
-        }
-        Ok(integers)
-    }
-
-    let s = s.to_lowercase();
-    if s.starts_with("uniform") {
-        let integers = parse_u64(s.as_str())?;
-        Ok(DatasetType::Uniform {
-            input: integers[0],
-            output: integers[1],
-        })
-    } else if s.starts_with("cherry_pick_burstgpt") {
-        let integers = parse_u64(s.as_str())?;
-        Ok(DatasetType::CherryPickBurstgpt {
-            start_ts: integers[0],
-            end_ts: integers[1],
-        })
-    } else {
-        match s.as_ref() {
-            "mooncake" => Ok(DatasetType::Mooncake),
-            "burstgpt" => Ok(DatasetType::Burstgpt),
-            "azure" => Ok(DatasetType::Azure),
-            "mooncake_sampled" => Ok(DatasetType::MooncakeSampled),
-            "mock" => Ok(DatasetType::Mock),
-            "processed" => Ok(DatasetType::ProcessedCsv),
-            _ => Err("Invalid dataset type.".to_string()),
-        }
-    }
-}
-
-#[derive(Debug, Clone, Copy)]
-pub enum DatasetType {
-    Mooncake,
-    Burstgpt,
-    Azure,
-    MooncakeSampled,
-    Mock,
-    Uniform { input: u64, output: u64 },
-    CherryPickBurstgpt { start_ts: u64, end_ts: u64 },
-    ProcessedCsv,
-}
-
+    }
+}
 #[cfg(test)]
 mod tests {
     use super::*;
@@ -785,42 +341,6 @@
     use tokenizers::Tokenizer;
 
     #[test]
-<<<<<<< HEAD
-    fn test_load_mooncake() {
-        let dataset_path = std::path::Path::new("./data/mooncake_trace.jsonl");
-        if dataset_path.exists() {
-            let dataset = Dataset::load_mooncake_jsonl(dataset_path.to_str().unwrap(), false);
-            for _ in 0..10 {
-                println!("(input, output): {:?}", dataset.next_request(false, None));
-            }
-        } else {
-            eprintln!("Dataset not found");
-        }
-    }
-
-    #[test]
-    fn test_load_burstgpt() {
-        let dataset_path = std::path::Path::new("./data/BurstGPT_without_fails_2.csv");
-        if dataset_path.exists() {
-            let dataset = Dataset::load_burstgpt_csv(dataset_path.to_str().unwrap(), false);
-            for _ in 0..10 {
-                println!("(input, output): {:?}", dataset.next_request(false, None));
-            }
-        } else {
-            eprintln!("Dataset not found");
-        }
-    }
-
-    #[test]
-    fn test_dataset_timestamp() {
-        let dataset = Dataset::load_mock_dataset();
-        let dataset_size = dataset.dataset_size();
-        for _ in 0..(dataset_size - 5) {
-            dataset.next_request_with_timestamp(false, None);
-        }
-        for _ in 0..10 {
-            println!("{}", dataset.next_request_with_timestamp(false, None).0);
-=======
     fn test_bailian_dataset() {
         let path = "./data/test/bailian.jsonl";
         let mut ds = BailianDataset::new();
@@ -837,25 +357,10 @@
                 "Bailian prompt = \"{}\", output length = {}",
                 prompt, out_len
             );
->>>>>>> f7020ba0
         }
     }
 
     #[test]
-<<<<<<< HEAD
-    fn test_load_azure() {
-        let dataset_path = std::path::Path::new("/nvme/ly/dataset/AzureLLMInferenceTrace_code.csv");
-        if dataset_path.exists() {
-            let dataset = Dataset::load_azure_csv(dataset_path.to_str().unwrap(), false);
-            for _ in 0..10 {
-                println!(
-                    "(timestamp, input, output): {:?}",
-                    dataset.next_request_with_timestamp(false, None)
-                );
-            }
-        } else {
-            eprintln!("Dataset not found");
-=======
     fn test_mooncake_dataset() {
         let path = "./data/test/mooncake.jsonl";
         let mut ds = MooncakeDataset::new();
@@ -872,38 +377,10 @@
                 "Mooncake prompt = \"{}\", output length = {}",
                 prompt, out_len
             );
->>>>>>> f7020ba0
         }
     }
 
     #[test]
-<<<<<<< HEAD
-    fn test_load_uniform_dataset() {
-        let dataset_type = parse_dataset_type("Uniform(10,1)").unwrap();
-        println!("{:?}", dataset_type);
-        let dataset = Dataset::load_uniform_dataset(10, 1);
-        println!(
-            "{} {} {}",
-            dataset.request_rate(),
-            dataset.round_time(),
-            dataset.dataset_size()
-        );
-    }
-
-    #[test]
-    fn test_cherry_pick_burstgpt() {
-        let dataset_type = parse_dataset_type("cherry_pick_burstgpt(0, 1000)").unwrap();
-        println!("{:?}", dataset_type);
-        let dataset_path = std::path::Path::new("/nvme/wht/dataset/BurstGPT_without_fails_2.csv");
-        if dataset_path.exists() {
-            let dataset =
-                Dataset::cherry_pick_burstgpt(dataset_path.to_str().unwrap(), false, 0, 1000);
-            for _ in 0..10 {
-                println!("(input, output): {:?}", dataset.next_request(false, None));
-            }
-        } else {
-            eprintln!("Dataset not found");
-=======
     fn test_azure_dataset() {
         let path = "./data/test/azure.csv";
         let mut ds = AzureDataset::new();
@@ -917,7 +394,6 @@
         for p in iter {
             let (prompt, out_len) = ds.inflate(p, &ts);
             println!("Azure prompt = \"{}\", output length = {}", prompt, out_len);
->>>>>>> f7020ba0
         }
     }
 }