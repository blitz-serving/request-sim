use std::{
    fs::File,
    io::{BufRead, BufReader},
    sync::atomic::AtomicUsize,
};

use rand::seq::SliceRandom;

pub struct Dataset {
    dataset_size: usize,

    /// Each request is a tuple of (input_length, output_length).
    requests: Vec<(u64, u64)>,

    timestamps: Vec<u64>,

    round_time: u64,

    next: AtomicUsize,
}

impl Dataset {
    /// If `shuffle` is true, the dataset will be shuffled and the requests returned by [`Self::next_request`] is in random order.
    pub fn load_mooncake_jsonl(path: &str, shuffle: bool) -> Self {
        #[derive(serde::Deserialize)]
        #[allow(dead_code)]
        pub struct MooncakeRecord {
            pub timestamp: u64,
            pub input_length: u64,
            pub output_length: u64,
            pub hash_ids: Vec<u64>,
        }

        let mut requests = Vec::new();
        let mut timestamps = Vec::new();

        let file = File::open(path).unwrap();
        for line in BufReader::new(file).lines() {
            let record: MooncakeRecord = serde_json::from_str(line.unwrap().as_str()).unwrap();
            requests.push((record.input_length, record.output_length));
            timestamps.push(record.timestamp);
        }

        if shuffle {
            requests.shuffle(&mut rand::thread_rng());
        }

        let round_time =
            timestamps.last().unwrap() + timestamps.last().unwrap() / requests.len() as u64;

        Self {
            dataset_size: requests.len(),
            round_time,
            requests,
            timestamps,
            next: AtomicUsize::new(0),
        }
    }

    /// If `shuffle` is true, the dataset will be shuffled and the requests returned by [`Self::next_request`] is in random order.
    pub fn load_burstgpt_csv(path: &str, shuffle: bool) -> Self {
        let mut requests = Vec::new();
        let mut timestamps = Vec::new();
        let mut reader = BufReader::new(File::open(path).unwrap());

        // Skip header
        let mut header = String::new();
        reader.read_line(&mut header).unwrap();

        for line in reader.lines() {
            let parts = line
                .unwrap()
                .split(',')
                .map(|s| s.to_string())
                .collect::<Vec<_>>();
<<<<<<< HEAD
            let timestamp = parts[0].parse::<f64>().unwrap() as u64;
            timestamps.push(timestamp);
=======
            let log_type = &parts[5];
>>>>>>> e8592972
            let input_length = parts[2].parse().unwrap();
            let output_length = parts[3].parse().unwrap();
            if log_type == "Conversation log" {
                requests.push((input_length, output_length));
            }
        }

        let base_timestamp = timestamps[0];
        timestamps
            .iter_mut()
            .for_each(|timestamp| *timestamp = (*timestamp - base_timestamp) * 1000);

        if shuffle {
            requests.shuffle(&mut rand::thread_rng());
        }

        let round_time =
            timestamps.last().unwrap() + timestamps.last().unwrap() / requests.len() as u64;

        Self {
            dataset_size: requests.len(),
            round_time,
            requests,
            timestamps,
            next: AtomicUsize::new(0),
        }
    }

    pub fn load_mock_dataset() -> Self {
        let requests = (0..1000)
            .into_iter()
            .map(|_| (rand::random::<u64>() % 100, rand::random::<u64>() % 100))
            .collect::<Vec<_>>();
        let timestamps = (0..1000).into_iter().collect::<Vec<_>>();
        let round_time =
            timestamps.last().unwrap() + timestamps.last().unwrap() / requests.len() as u64;

        Self {
            dataset_size: requests.len(),
            requests,
            timestamps,
            round_time,
            next: AtomicUsize::new(0),
        }
    }

    pub fn next_request(&self) -> (u64, u64) {
        let next_index = self.next.fetch_add(1, std::sync::atomic::Ordering::Relaxed);
        self.requests[next_index % self.dataset_size]
    }

    pub fn next_timestamp(&self) -> u64 {
        let next_index = self.next.fetch_add(1, std::sync::atomic::Ordering::Relaxed);
        let round = next_index / self.dataset_size;
        let index = next_index % self.dataset_size;
        round as u64 * self.round_time + self.timestamps[index % self.dataset_size]
    }

    pub fn dataset_size(&self) -> usize {
        self.dataset_size
    }
}

#[cfg(test)]
mod tests {
    use super::*;

    #[test]
    fn test_load_mooncake() {
        let dataset_path = std::path::Path::new("./data/mooncake_trace.jsonl");
        if dataset_path.exists() {
            let dataset = Dataset::load_mooncake_jsonl(dataset_path.to_str().unwrap(), false);
            for _ in 0..10 {
                println!("(input, output): {:?}", dataset.next_request());
            }
        } else {
            eprintln!("Dataset not found");
        }
    }

    #[test]
    fn test_load_burstgpt() {
        let dataset_path = std::path::Path::new("./data/BurstGPT_without_fails_2.csv");
        if dataset_path.exists() {
            let dataset = Dataset::load_burstgpt_csv(dataset_path.to_str().unwrap(), false);
            for _ in 0..10 {
                println!("(input, output): {:?}", dataset.next_request());
            }
        } else {
            eprintln!("Dataset not found");
        }
    }

    #[test]
    fn test_dataset_timestamp() {
        let dataset_path = std::path::Path::new("./data/BurstGPT_without_fails_2.csv");
        if dataset_path.exists() {
            let dataset = Dataset::load_burstgpt_csv(dataset_path.to_str().unwrap(), false);
            let dataset_size = dataset.dataset_size();
            for _ in 0..(dataset_size - 1) {
                dataset.next_timestamp();
            }
            println!("{}", dataset.next_timestamp());
            println!("{}", dataset.next_timestamp());
        } else {
            eprintln!("Dataset not found");
        }
    }
}<|MERGE_RESOLUTION|>--- conflicted
+++ resolved
@@ -73,15 +73,12 @@
                 .split(',')
                 .map(|s| s.to_string())
                 .collect::<Vec<_>>();
-<<<<<<< HEAD
             let timestamp = parts[0].parse::<f64>().unwrap() as u64;
-            timestamps.push(timestamp);
-=======
-            let log_type = &parts[5];
->>>>>>> e8592972
             let input_length = parts[2].parse().unwrap();
             let output_length = parts[3].parse().unwrap();
+            let log_type = &parts[5];
             if log_type == "Conversation log" {
+                timestamps.push(timestamp);
                 requests.push((input_length, output_length));
             }
         }
