use std::{pin::Pin, sync::Arc};

use clap::Parser;
use request_sim::{
<<<<<<< HEAD
    dataset::{parse_dataset_type, Dataset, DatasetType},
    protocols::{DistserveProtocol, MockProtocol, StProtocol, VllmProtocol},
    requester::{
        create_gamma_interval_generator, report_loop, spawn_request_loop,
        spawn_request_loop_with_timestamp,
    },
    scale_event::ScaleEvent,
=======
    dataset::{AzureDataset, BailianDataset, LLMTrace, MooncakeDataset},
    protocols::tgi_api::TGIApi,
    requester::{create_gamma_interval_generator, report_loop, spawn_request_loop},
    token_sampler::TokenSampler,
>>>>>>> f7020ba0
};
use tokenizers::Tokenizer;
use tokio::{
    spawn,
    sync::{broadcast, oneshot},
};

#[derive(Parser)]
struct Args {
    /// Path to tokenizer file.
    #[clap(long, required = true)]
    tokenizer: String,

    /// Worker threads to use for tokio runime. Default is set to the number of cores.
    #[clap(long)]
    threads: Option<usize>,

    /// Endpoint URL to handle http request.
    /// For example, "http://localhost:8000/generate".
    #[clap(long, required = true)]
    endpoint: String,

    #[clap(long)]
    endpoints: Option<Vec<String>>,

    /// Protocol type. Either "st", "vllm", "distserve" or "mock".
    #[clap(long, short, required = true, value_parser = parse_protocol)]
    protocol: Protocol,

    /// Dataset type. Either "mooncake", "burstgpt", "mooncake_sampled", "azure", "uniform($input,$output)" or "mock".
    ///
    /// The uniform dataset requires input and output length arguments and its default request rate is 1.0 rps.
    ///
    /// To adjust the request rate, use the `request_rate` argument for non-replay mode and the `scale_factor` argument for replay mode instead.
    #[clap(long, short, required = true, value_parser = parse_dataset_type)]
    dataset_type: DatasetType,

    /// Path to dataset file. This argument is required only when dataset_type is not "mock" or "uniform".
    #[clap(long)]
    dataset_path: Option<String>,

    /// Path to second dataset. The second dataset file will be accessed only when dataset_type is "mooncake_sampled".
    #[clap(long)]
    second_dataset_path: Option<String>,

    /// If the replay_mode is enabled, the client will send requests following
    /// the sequence and input/output length of provided dataset above.
    ///
    /// Note that if the replay_mode is enabled, the cv will be ignored and the requests will not be shuffled.
    #[clap(long, default_value_t = false)]
    replay_mode: bool,

    #[clap(long)]
    scale_replay_path: Option<String>,

    /// Request rate (request per second). It only takes effect when `replay_mode` is disabled.
    #[clap(long)]
    request_rate: Option<f64>,

    /// Scale factor for the request rate. It only takes effect when `replay_mode` is enabled.
    ///
    /// For example, if the scale factor is 2 the client will send requests at twice the rate of the original data set.
    #[clap(long)]
    scale_factor: Option<f64>,

    /// Coefficient of variation of the request rate. It takes effect only when `replay_mode` is disabled.
    #[clap(long, default_value_t = 0.5)]
    cv: f64,

    /// Output path.
    #[clap(long, short, default_value = "./log/output.jsonl")]
    output_path: String,

    /// Requester run time.
    #[clap(long, short, default_value_t = 60)]
    time_in_secs: u64,

    /// If prefill_only is enabled, the output length will be set to the 1.
    #[clap(long, default_value_t = false)]
    prefill_only: bool,

    /// Truncate the request if the sum of input and output token length is greater than the specified value.
    #[clap(long)]
    truncate: Option<u64>,
}

fn parse_protocol(s: &str) -> Result<Protocol, String> {
    match s.to_lowercase().as_ref() {
        "st" => Ok(Protocol::St),
        "vllm" => Ok(Protocol::Vllm),
        "distserve" => Ok(Protocol::Distserve),
        "mock" => Ok(Protocol::Mock),
        _ => Err("Invalid protocol type".to_string()),
    }
}

#[derive(Debug, Clone, Copy)]
enum Protocol {
    St,
    Vllm,
    Distserve,
    Mock,
}

async fn async_main(args: Args) -> Result<(), i32> {
    let Args {
        tokenizer,
        threads: _,
        endpoint,
        endpoints,
        protocol,
        dataset_type,
        dataset_path,
        second_dataset_path,
        replay_mode,
        scale_replay_path,
        request_rate,
        scale_factor,
        cv,
        output_path,
        time_in_secs,
<<<<<<< HEAD
        prefill_only,
        truncate,
=======
        protocol,
>>>>>>> f7020ba0
    } = args;

    let output_file = tokio::fs::OpenOptions::new()
        .create(true)
        .write(true)
        .truncate(true)
        .open(&output_path)
        .await
        .unwrap();

<<<<<<< HEAD
    let (response_tx, response_rx) = flume::unbounded();
    let dataset = match dataset_type {
        DatasetType::ProcessedCsv => {
            Dataset::load_processed_csv(&dataset_path.unwrap(), !replay_mode)
        }
        DatasetType::Mooncake => Dataset::load_mooncake_jsonl(&dataset_path.unwrap(), !replay_mode),
        DatasetType::Burstgpt => Dataset::load_burstgpt_csv(&dataset_path.unwrap(), !replay_mode),
        DatasetType::Azure => Dataset::load_azure_csv(&dataset_path.unwrap(), !replay_mode),
        DatasetType::MooncakeSampled => Dataset::load_mooncake_ts_burst_data(
            &dataset_path.unwrap(),
            &second_dataset_path.unwrap(),
            !replay_mode,
        ),
        DatasetType::Mock => Dataset::load_mock_dataset(),
        DatasetType::Uniform { input, output } => Dataset::load_uniform_dataset(input, output),
        DatasetType::CherryPickBurstgpt { start_ts, end_ts } => {
            Dataset::cherry_pick_burstgpt(&dataset_path.unwrap(), !replay_mode, start_ts, end_ts)
        }
    };
    let scale_events = if scale_replay_path.is_some() {
        assert_eq!(replay_mode, true);
        let mut scale_event = ScaleEvent::new();
        scale_event.parse_event_csv(&scale_replay_path.unwrap());
        Some(scale_event)
    } else {
        None
=======
    let (tx, rx) = flume::unbounded();
    let dataset: Pin<Box<dyn LLMTrace>> = match dataset_type.to_lowercase().as_str() {
        "mooncake" => {
            let mut dataset = Box::pin(MooncakeDataset::new());
            dataset.load(dataset_path.as_str());
            dataset
        }
        "burstgpt" => {
            let mut dataset = Box::pin(AzureDataset::new());
            dataset.load(dataset_path.as_str());
            dataset
        }
        "bailian" => {
            let mut dataset = Box::pin(BailianDataset::new());
            dataset.load(dataset_path.as_str());
            dataset
        }
        _ => panic!("Invalid dataset type"),
>>>>>>> f7020ba0
    };
    let (stop_tx, stop_rx) = oneshot::channel();
<<<<<<< HEAD
    let (broad_tx, _rx) = broadcast::channel(1);

    let protocol: Box<dyn request_sim::protocols::Protocol + Send> = match protocol {
        Protocol::St => Box::new(StProtocol::new(Tokenizer::from_file(tokenizer).unwrap())),
        Protocol::Vllm => Box::new(VllmProtocol::new(Tokenizer::from_file(tokenizer).unwrap())),
        Protocol::Distserve => Box::new(DistserveProtocol::new(
            Tokenizer::from_file(tokenizer).unwrap(),
        )),
        Protocol::Mock => Box::new(MockProtocol),
    };

    tracing::info!("Client start");
    let requester_handle = if replay_mode {
        spawn_request_loop_with_timestamp(
            endpoint,
            endpoints,
            dataset,
            prefill_only,
            truncate,
            protocol,
            scale_factor.unwrap(),
            response_tx,
            scale_events,
            broad_tx.clone(),
        )
    } else {
        spawn_request_loop(
            endpoint,
            endpoints,
            dataset,
            prefill_only,
            truncate,
            protocol,
            create_gamma_interval_generator(request_rate.unwrap(), cv),
            response_tx,
            stop_rx,
        )
=======
    let handle_1 = match protocol.to_lowercase().as_str() {
        "tgi" => {
            let token_sampler = TokenSampler::new(Tokenizer::from_file(tokenizer).unwrap());
            spawn_request_loop(
                endpoint,
                Arc::new(dataset),
                Arc::new(token_sampler),
                TGIApi,
                interval_generator,
                tx,
                stop_rx,
            )
        }
        _ => panic!("Unsupported protocol type"),
>>>>>>> f7020ba0
    };

    let reporter_handle = spawn(report_loop(output_file, response_rx));

    tokio::time::sleep(tokio::time::Duration::from_secs(time_in_secs)).await;
    stop_tx.send(()).unwrap();
    broad_tx.send(()).unwrap();

    let returnval = requester_handle.await.unwrap();
    reporter_handle.await.unwrap();
    return returnval;
}

fn main() -> Result<(), i32> {
    let subscriber = tracing_subscriber::FmtSubscriber::builder()
        .with_max_level(tracing::Level::INFO)
        .finish();
    tracing::subscriber::set_global_default(subscriber).expect("setting default subscriber failed");
    let args = Args::parse();
    let mut builder = tokio::runtime::Builder::new_multi_thread();
    match args.threads {
        Some(threads) => builder.worker_threads(threads),
        None => &mut builder,
    }
    .enable_all()
    .build()
    .unwrap()
    .block_on(async_main(args))
}<|MERGE_RESOLUTION|>--- conflicted
+++ resolved
@@ -2,20 +2,9 @@
 
 use clap::Parser;
 use request_sim::{
-<<<<<<< HEAD
-    dataset::{parse_dataset_type, Dataset, DatasetType},
-    protocols::{DistserveProtocol, MockProtocol, StProtocol, VllmProtocol},
-    requester::{
-        create_gamma_interval_generator, report_loop, spawn_request_loop,
-        spawn_request_loop_with_timestamp,
-    },
-    scale_event::ScaleEvent,
-=======
-    dataset::{AzureDataset, BailianDataset, LLMTrace, MooncakeDataset},
-    protocols::tgi_api::TGIApi,
+    dataset::Dataset,
+    protocols::{tgi_protocol::TgiProtocol, vllm_protocol::VllmProtocol, Protocol},
     requester::{create_gamma_interval_generator, report_loop, spawn_request_loop},
-    token_sampler::TokenSampler,
->>>>>>> f7020ba0
 };
 use tokenizers::Tokenizer;
 use tokio::{
@@ -45,13 +34,13 @@
     #[clap(long, short, required = true, value_parser = parse_protocol)]
     protocol: Protocol,
 
-    /// Dataset type. Either "mooncake", "burstgpt", "mooncake_sampled", "azure", "uniform($input,$output)" or "mock".
+    /// Dataset type. Either "bailian", "mooncake", "azure", "uniform($input,$output)".
     ///
     /// The uniform dataset requires input and output length arguments and its default request rate is 1.0 rps.
     ///
     /// To adjust the request rate, use the `request_rate` argument for non-replay mode and the `scale_factor` argument for replay mode instead.
-    #[clap(long, short, required = true, value_parser = parse_dataset_type)]
-    dataset_type: DatasetType,
+    #[clap(long, short, required = true)]
+    dataset: String,
 
     /// Path to dataset file. This argument is required only when dataset_type is not "mock" or "uniform".
     #[clap(long)]
@@ -127,7 +116,7 @@
         endpoint,
         endpoints,
         protocol,
-        dataset_type,
+        dataset,
         dataset_path,
         second_dataset_path,
         replay_mode,
@@ -137,12 +126,8 @@
         cv,
         output_path,
         time_in_secs,
-<<<<<<< HEAD
         prefill_only,
         truncate,
-=======
-        protocol,
->>>>>>> f7020ba0
     } = args;
 
     let output_file = tokio::fs::OpenOptions::new()
@@ -153,35 +138,6 @@
         .await
         .unwrap();
 
-<<<<<<< HEAD
-    let (response_tx, response_rx) = flume::unbounded();
-    let dataset = match dataset_type {
-        DatasetType::ProcessedCsv => {
-            Dataset::load_processed_csv(&dataset_path.unwrap(), !replay_mode)
-        }
-        DatasetType::Mooncake => Dataset::load_mooncake_jsonl(&dataset_path.unwrap(), !replay_mode),
-        DatasetType::Burstgpt => Dataset::load_burstgpt_csv(&dataset_path.unwrap(), !replay_mode),
-        DatasetType::Azure => Dataset::load_azure_csv(&dataset_path.unwrap(), !replay_mode),
-        DatasetType::MooncakeSampled => Dataset::load_mooncake_ts_burst_data(
-            &dataset_path.unwrap(),
-            &second_dataset_path.unwrap(),
-            !replay_mode,
-        ),
-        DatasetType::Mock => Dataset::load_mock_dataset(),
-        DatasetType::Uniform { input, output } => Dataset::load_uniform_dataset(input, output),
-        DatasetType::CherryPickBurstgpt { start_ts, end_ts } => {
-            Dataset::cherry_pick_burstgpt(&dataset_path.unwrap(), !replay_mode, start_ts, end_ts)
-        }
-    };
-    let scale_events = if scale_replay_path.is_some() {
-        assert_eq!(replay_mode, true);
-        let mut scale_event = ScaleEvent::new();
-        scale_event.parse_event_csv(&scale_replay_path.unwrap());
-        Some(scale_event)
-    } else {
-        None
-=======
-    let (tx, rx) = flume::unbounded();
     let dataset: Pin<Box<dyn LLMTrace>> = match dataset_type.to_lowercase().as_str() {
         "mooncake" => {
             let mut dataset = Box::pin(MooncakeDataset::new());
@@ -198,68 +154,39 @@
             dataset.load(dataset_path.as_str());
             dataset
         }
+        "uniform" => {
+            unimplemented!("Uniform length dataset is unimplemented!");
+        }
         _ => panic!("Invalid dataset type"),
->>>>>>> f7020ba0
     };
+
+    let (tx, rx) = flume::unbounded();
     let (stop_tx, stop_rx) = oneshot::channel();
-<<<<<<< HEAD
     let (broad_tx, _rx) = broadcast::channel(1);
 
-    let protocol: Box<dyn request_sim::protocols::Protocol + Send> = match protocol {
-        Protocol::St => Box::new(StProtocol::new(Tokenizer::from_file(tokenizer).unwrap())),
-        Protocol::Vllm => Box::new(VllmProtocol::new(Tokenizer::from_file(tokenizer).unwrap())),
-        Protocol::Distserve => Box::new(DistserveProtocol::new(
-            Tokenizer::from_file(tokenizer).unwrap(),
-        )),
-        Protocol::Mock => Box::new(MockProtocol),
-    };
-
     tracing::info!("Client start");
-    let requester_handle = if replay_mode {
-        spawn_request_loop_with_timestamp(
-            endpoint,
-            endpoints,
-            dataset,
-            prefill_only,
-            truncate,
-            protocol,
-            scale_factor.unwrap(),
-            response_tx,
-            scale_events,
-            broad_tx.clone(),
-        )
-    } else {
-        spawn_request_loop(
-            endpoint,
-            endpoints,
-            dataset,
-            prefill_only,
-            truncate,
-            protocol,
-            create_gamma_interval_generator(request_rate.unwrap(), cv),
-            response_tx,
-            stop_rx,
-        )
-=======
-    let handle_1 = match protocol.to_lowercase().as_str() {
+    // TODO: check `spawn_request_loop_with_timestamp` API
+    let requester_handle = match protocol.to_lowercase().as_str() {
         "tgi" => {
             let token_sampler = TokenSampler::new(Tokenizer::from_file(tokenizer).unwrap());
-            spawn_request_loop(
+            spawn_request_loop_with_timestamp(
                 endpoint,
-                Arc::new(dataset),
-                Arc::new(token_sampler),
-                TGIApi,
-                interval_generator,
+                endpoints,
+                dataset,
+                prefill_only,
+                truncate,
+                protocol,
+                scale_factor.unwrap(),
                 tx,
-                stop_rx,
+                scale_events,
+                broad_tx.clone(),
             )
         }
-        _ => panic!("Unsupported protocol type"),
->>>>>>> f7020ba0
+        _ => unimplemented!("Unsupported protocol type"),
     };
-
-    let reporter_handle = spawn(report_loop(output_file, response_rx));
-
+    let reporter_handle = spawn(report_loop(output_file, rx));
+
+    // start test!
     tokio::time::sleep(tokio::time::Duration::from_secs(time_in_secs)).await;
     stop_tx.send(()).unwrap();
     broad_tx.send(()).unwrap();
