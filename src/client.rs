--- conflicted
+++ resolved
@@ -1,11 +1,10 @@
 use clap::Parser;
 use request_sim::{
     dataset::Dataset,
-<<<<<<< HEAD
-    protocols::{tgi_protocol::TgiProtocol, vllm_protocol::VllmProtocol},
-=======
-    protocols::{tgi_protocol::TgiProtocol, vllm_protocol::VllmProtocol, distserve_protocol::DistserveProtocol},
->>>>>>> 9850e6be
+    protocols::{
+        distserve_protocol::DistserveProtocol, tgi_protocol::TgiProtocol,
+        vllm_protocol::VllmProtocol,
+    },
     requester::{create_gamma_interval_generator, report_loop, spawn_request_loop},
 };
 use tokenizers::Tokenizer;
@@ -26,8 +25,8 @@
     endpoint: String,
 
     /// Dataset type. Either "mooncake" or "burstgpt".
-    #[clap(long, required = true)]
-    dataset_type: String,
+    #[clap(long, required = true, value_parser = parse_dataset_type)]
+    dataset_type: DatasetType,
 
     /// Path to dataset file.
     #[clap(long, required = true)]
@@ -49,9 +48,39 @@
     #[clap(long, short, default_value_t = 60)]
     time_in_secs: u64,
 
-    /// Protocol type
-    #[clap(long, short, default_value = "tgi")]
-    protocol: String,
+    /// Protocol type. Either "tgi", "vllm" or "distserve".
+    #[clap(long, short, default_value = "tgi",  value_parser = parse_protocol)]
+    protocol: Protocol,
+}
+
+fn parse_protocol(s: &str) -> Result<Protocol, String> {
+    match s.to_lowercase().as_ref() {
+        "tgi" => Ok(Protocol::Tgi),
+        "vllm" => Ok(Protocol::Vllm),
+        "distserve" => Ok(Protocol::Distserve),
+        _ => Err("Invalid protocol type".to_string()),
+    }
+}
+
+#[derive(Debug, Clone, Copy)]
+enum Protocol {
+    Tgi,
+    Vllm,
+    Distserve,
+}
+
+fn parse_dataset_type(s: &str) -> Result<DatasetType, String> {
+    match s.to_lowercase().as_ref() {
+        "mooncake" => Ok(DatasetType::Mooncake),
+        "burstgpt" => Ok(DatasetType::Burstgpt),
+        _ => Err("Invalid dataset type.".to_string()),
+    }
+}
+
+#[derive(Debug, Clone, Copy)]
+enum DatasetType {
+    Mooncake,
+    Burstgpt,
 }
 
 async fn async_main(args: Args) {
@@ -77,15 +106,14 @@
         .unwrap();
 
     let (tx, rx) = flume::unbounded();
-    let dataset = match dataset_type.to_lowercase().as_str() {
-        "mooncake" => Dataset::load_mooncake_jsonl(dataset_path.as_str()),
-        "burstgpt" => Dataset::load_burstgpt_csv(dataset_path.as_str()),
-        _ => panic!("Invalid dataset type"),
+    let dataset = match dataset_type {
+        DatasetType::Mooncake => Dataset::load_mooncake_jsonl(dataset_path.as_str()),
+        DatasetType::Burstgpt => Dataset::load_burstgpt_csv(dataset_path.as_str()),
     };
     let interval_generator = create_gamma_interval_generator(request_rate, cv);
     let (stop_tx, stop_rx) = oneshot::channel();
-    let handle_1 = match protocol.to_lowercase().as_str() {
-        "tgi" => {
+    let handle_1 = match protocol {
+        Protocol::Tgi => {
             let tgi_protocol = TgiProtocol::new(Tokenizer::from_file(tokenizer).unwrap());
             spawn_request_loop(
                 endpoint,
@@ -96,9 +124,8 @@
                 stop_rx,
             )
         }
-        "vllm" => {
+        Protocol::Vllm => {
             let vllm_protocol = VllmProtocol::new(Tokenizer::from_file(tokenizer).unwrap());
-<<<<<<< HEAD
             spawn_request_loop(
                 endpoint,
                 dataset,
@@ -108,15 +135,18 @@
                 stop_rx,
             )
         }
-=======
-            spawn_request_loop(endpoint, dataset, vllm_protocol, interval_generator, tx, stop_rx)
-        },
-        "distserve" => {
-            let distserve_protocol = DistserveProtocol::new(Tokenizer::from_file(tokenizer).unwrap());
-            spawn_request_loop(endpoint, dataset, distserve_protocol, interval_generator, tx, stop_rx)
-        },
->>>>>>> 9850e6be
-        _ => panic!("Unsupported protocol type"),
+        Protocol::Distserve => {
+            let distserve_protocol =
+                DistserveProtocol::new(Tokenizer::from_file(tokenizer).unwrap());
+            spawn_request_loop(
+                endpoint,
+                dataset,
+                distserve_protocol,
+                interval_generator,
+                tx,
+                stop_rx,
+            )
+        }
     };
     let handle_2 = spawn(report_loop(output_file, rx));
 
