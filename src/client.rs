--- conflicted
+++ resolved
@@ -42,11 +42,7 @@
     cv: f64,
 
     /// Output path
-<<<<<<< HEAD
-    #[clap(long, short, default_value = "/tmp/client_logs/output.csv")]
-=======
-    #[clap(long, short, default_value = "output.jsonl")]
->>>>>>> 1b0ed24c
+    #[clap(long, short, default_value = "/tmp/client_logs/output.jsonl")]
     output_path: String,
 
     /// Requester run time.
